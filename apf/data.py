import numpy as np
import tqdm
import re
import torch
import logging

from apf.utils import get_interval_ends

LOG = logging.getLogger(__name__)

#TODO: Change flynum to agent_num safely


def interval_all(x, l):
    """
        y = interval_all(x,l)

        Computes logical all over intervals of length l in the first dimension
        y[i,j] is whether all entries in the l-length interval x[i:i+l,j] are true.
        x: input matrix of any shape. all will be computed over x[i:i+l,j,k]
        outputs a matrix y of size (x.shape[0]-l,)+x.shape[1:]).
    """
    csx = np.concatenate((np.zeros((1,) + x.shape[1:], dtype=int), np.cumsum(x, axis=0)), axis=0)
    y = csx[l:-1, ...] - csx[:-l - 1, ...] == l
    return y


def chunk_data(data, contextl, reparamfun, npad=1):
    contextlpad = contextl + npad

    # all frames for the main agent must have real data
    allisdata = interval_all(data['isdata'], contextlpad)
    isnotsplit = interval_all(data['isstart'] == False, contextlpad - 1)[1:, ...]
    canstart = np.logical_and(allisdata, isnotsplit)

    # X is nkeypts x 2 x T x n_agents
    nkeypoints = data['X'].shape[0]
    T = data['X'].shape[-2]
    max_n_agents = data['X'].shape[-1]
    assert T > 2 * contextlpad, f'Assumption that data has more frames than 2*(contextl+1) is incorrect, code will fail, T = {T}, contextl={contextl}'

    # last possible start frame = T - contextl
    maxt0 = canstart.shape[0] - 1
    # X is a dict with chunked data
    X = []
    # loop through ids
    nframestotal = 0
    for agent_num in tqdm.trange(max_n_agents, desc='Agent'):
        # choose a first frame near the beginning, but offset a bit
        # first possible start
        canstartidx = np.nonzero(canstart[:, agent_num])[0]
        if canstartidx.size == 0:
            continue

        mint0curr = canstartidx[0]
        # offset a bit
        t0 = mint0curr + np.random.randint(0, contextl, None)
        # find the next allowed frame
        if canstart[t0, agent_num] == False:
            if not np.any(canstart[t0:, agent_num]):
                continue
            t0 = np.nonzero(canstart[t0:, agent_num])[0][0] + t0

        maxt0curr = canstartidx[-1]
        # maxt1curr = maxt0curr+contextlpad-1
        ndata = np.count_nonzero(data['isdata'][:, agent_num])
        maxintervals = ndata // contextl + 1
        for i in tqdm.trange(maxintervals, desc='Interval'):
            if t0 > maxt0:
                break
            # this is guaranteed to be < T
            t1 = t0 + contextlpad - 1
            id = data['ids'][t0, agent_num]
            xcurr = reparamfun(data['X'][..., t0:t1 + 1, :], id, agent_num, npad=npad)
            metadata = {'flynum': agent_num, 'id': id, 't0': t0, 'frame0': data['frames'][t0, 0]}
            if 'videoidx' in data:
                metadata['videoidx'] = data['videoidx'][t0, 0]
            else:
                metadata['sessionidx'] = data['sessionids'][id]
            xcurr['metadata'] = metadata
            xcurr['categories'] = data['y'][:, t0:t1 + 1, agent_num].astype(np.float32)
            X.append(xcurr)
            if t0 + contextl >= maxt0curr:
                break
            elif canstart[t0 + contextl, agent_num]:
                t0 = t0 + contextl
            else:
                t0 = np.nonzero(canstart[t1 + 1:, agent_num])[0]
                if t0 is None or t0.size == 0:
                    break
                t0 = t0[0] + t1 + 1
            nframestotal += contextl

    LOG.info(f'In total {nframestotal} frames of data after chunking')
    return X

def process_test_data(data,reparamfun,npad=1,minnframes=None):

    if minnframes is None:
        if npad is None:
            minnframes = 5
        else:
            minnframes = npad + 1
    
    X = []
    nids = np.max(data['ids'])
    for id in tqdm.trange(nids):
        idxcurr = (data['ids'] == id) & data['isdata']
        if np.count_nonzero(idxcurr) == 0:
            continue
        agent_num = np.nonzero(np.any(idxcurr,axis=0))[0]
        assert len(agent_num) == 1, 'More than one agent found'
        agent_num = agent_num[0]
        t0 = np.nonzero(idxcurr[:,agent_num])[0][0]
        t1 = np.nonzero(idxcurr[:,agent_num])[0][-1]
        assert np.any(data['isstart'][t0+1:t1+1,agent_num]) == False, 'Data has start frame in the middle'
        nframes = t1 - t0
        if nframes < minnframes:
            continue
        #LOG.info(f'id: {id}, agent_num: {agent_num}, t0: {t0}, t1: {t1}')
        # data['X'] is nkeypoints x 2 x T x n_agents
        xcurr = reparamfun(data['X'][..., t0:t1+1, :], id, agent_num, npad=npad)
        xcurr['metadata'] = {'flynum': agent_num, 'id': id, 't0': t0, 'videoidx': data['videoidx'][t0, 0],
                                'frame0': data['frames'][t0, 0]}
        xcurr['categories'] = data['y'][:, t0:t1 + 1, agent_num].astype(np.float32)
        X.append(xcurr)

    return X

def select_bin_edges(movement, nbins, bin_epsilon, outlierprct=0, feati=None):
    n = movement.shape[0]
    lims = np.percentile(movement, [outlierprct, 100 - outlierprct])
    max_bin_epsilon = (lims[1] - lims[0]) / (nbins + 1)
    if bin_epsilon >= max_bin_epsilon:
        LOG.info(
            f'{feati}: bin_epsilon {bin_epsilon} bigger than max bin epsilon {max_bin_epsilon}, '
            f'setting all bins to be the same size'
        )
        bin_edges = np.linspace(lims[0], lims[1], nbins + 1)
        return bin_edges

    if bin_epsilon <= 0:
<<<<<<< HEAD
        bin_prctiles = np.linspace(outlierprct,100-outlierprct,nbins+1)
=======
        bin_prctiles = np.linspace(outlierprct, 100 - outlierprct, nbins + 1)
>>>>>>> 20921562
        bin_edges = np.percentile(movement, bin_prctiles)
        return bin_edges

    bin_edges = np.arange(lims[0], lims[1], bin_epsilon)
    bin_edges[-1] = lims[1]

    counts, _ = np.histogram(movement, bin_edges)
    mergecounts = counts[1:] + counts[:-1]
    for iter in range(len(bin_edges) - nbins - 1):
        mincount = np.min(mergecounts)
        bini = np.random.choice(np.nonzero(mergecounts == mincount)[0], 1)[0]
        if bini > 0:
            mergecounts[bini - 1] += counts[bini]
        if bini < len(mergecounts) - 1:
            mergecounts[bini + 1] += counts[bini]
        mergecounts = np.delete(mergecounts, bini)
        counts[bini] = mincount
        counts = np.delete(counts, bini + 1)
        bin_edges = np.delete(bin_edges, bini + 1)

    return bin_edges


def weighted_sample(w, nsamples=0):
    SMALLNUM = 1e-6
    nbins = w.shape[-1]
    szrest = w.shape[:-1]
    n = int(np.prod(szrest))
    w = w.reshape((n, nbins))
    p = torch.cumsum(w, dim=-1)
    isgood = torch.all(torch.isnan(p) == False,dim=-1)
    assert (torch.all(torch.abs(p[isgood, -1] - 1) <= SMALLNUM))
    p[isgood==False,:] = 0.
    p[p > 1.] = 1.
    p[:, -1] = 1.
    if nsamples == 0:
        nsamples1 = 1
    else:
        nsamples1 = nsamples
    r = torch.rand((nsamples1, n), device=w.device)
    s = torch.zeros((nsamples1,) + p.shape, dtype=w.dtype, device=w.device)
    s[:] = r[..., None] <= p
    idx = torch.argmax(s, dim=-1)
    idx[:,isgood==False] = -1
    if nsamples > 0:
        szrest = (nsamples,) + szrest
    return idx.reshape(szrest)


def fit_discretize_labels(data, featidx, nbins=50, bin_epsilon=None, outlierprct=.001, fracsample=None, nsamples=None):
    return fit_discretize_data(
        data=np.concatenate([example['labels'][:, featidx] for example in data], axis=0),
        nbins=nbins,
        bin_epsilon=bin_epsilon,
        outlierprct=outlierprct,
        fracsample=fracsample,
        nsamples=nsamples,
    )


def fit_discretize_data(data, nbins=50, bin_epsilon=None, outlierprct=.001, fracsample=None, nsamples=None):
    """
    Args:
        data: n_frames x n_feat, float
        ...
    """
    # compute percentiles
    nfeat = data.shape[1]
    prctiles_compute = np.linspace(0, 100, nbins + 1)
    prctiles_compute[0] = outlierprct
    prctiles_compute[-1] = 100 - outlierprct
    dtype = data.dtype

    # bin_edges is nfeat x nbins+1
    if bin_epsilon is not None:
        bin_edges = np.zeros((nfeat, nbins + 1), dtype=dtype)
        for feati in range(nfeat):
            bin_edges[feati, :] = select_bin_edges(data[:, feati], nbins, bin_epsilon[feati],
                                                   outlierprct=outlierprct, feati=feati)
    else:
        bin_edges = np.percentile(data, prctiles_compute, axis=0)
        bin_edges = bin_edges.astype(dtype).T

    binnum = np.zeros(data.shape, dtype=int)
    for i in range(nfeat):
        binnum[:, i] = np.digitize(data[:, i], bin_edges[i, :])
    binnum = np.minimum(np.maximum(0, binnum - 1), nbins - 1)

    if nsamples is None:
        if fracsample is None:
            fracsample = 1 / nbins / 5
        nsamples = int(np.round(fracsample * data.shape[0]))

    # for each bin, approximate the distribution
    samples = np.zeros((nsamples, nfeat, nbins), data.dtype)
    bin_means = np.zeros((nfeat, nbins), data.dtype)
    bin_medians = np.zeros((nfeat, nbins), data.dtype)
    for i in range(nfeat):
        for j in range(nbins):
            movementcurr = torch.tensor(data[binnum[:, i] == j, i])
            if movementcurr.shape[0] == 0:
                bin_means[i, j] = (bin_edges[i, j] + bin_edges[i, j + 1]) / 2.
                bin_medians[i, j] = bin_means[i, j]
                samples[:, i, j] = bin_means[i, j]
            else:
                samples[:, i, j] = np.random.choice(movementcurr, size=nsamples, replace=True)
                bin_means[i, j] = np.nanmean(movementcurr)
                bin_medians[i, j] = np.nanmedian(movementcurr)

            # kde[j,i] = KernelDensity(kernel='tophat',bandwidth=kde_bandwidth).fit(movementcurr[:,None])

    return bin_edges, samples, bin_means, bin_medians


def discretize_labels(movement, bin_edges, soften_to_ends=False):
<<<<<<< HEAD

=======
>>>>>>> 20921562
    szrest = movement.shape[:-1]
    n = int(np.prod(szrest))
    movement = movement.reshape((n, -1))
    nfeat = bin_edges.shape[0]
    nbins = bin_edges.shape[1] - 1

    bin_centers = (bin_edges[:, 1:] + bin_edges[:, :-1]) / 2.
    bin_width = (bin_edges[:, 1:] - bin_edges[:, :-1])

    # d = np.zeros((n,nbins+1))
    labels = np.zeros((n, nfeat, nbins), dtype=movement.dtype)  # ,dtype=bool)
    if soften_to_ends:
        lastbin = 0
    else:
        lastbin = 1

    for i in range(nfeat):
        # nans will get put in the last bin...
        binnum = np.digitize(movement[:, i], bin_edges[i, :])
        binnum = np.minimum(nbins - 1, np.maximum(0, binnum - 1))
        # soft binning
        # don't soften into end bins
        idxsmall = (movement[:, i] < bin_centers[i, binnum]) & (binnum > lastbin)
        idxlarge = (movement[:, i] > bin_centers[i, binnum]) & (binnum < (nbins - 1 - lastbin))
        idxedge = (idxsmall == False) & (idxlarge == False)
        # distance from bin center, max should be .5
        d = (np.abs(movement[:, i] - bin_centers[i, binnum]) / bin_width[i, binnum])
        d[idxedge] = 0.
        labels[np.arange(n), i, binnum] = 1. - d
        labels[idxsmall, i, binnum[idxsmall] - 1] = d[idxsmall]
        labels[idxlarge, i, binnum[idxlarge] + 1] = d[idxlarge]

        # d[:,-1] = True
        # d[:,1:-1] = movement[:,i,None] <= bin_edges[None,1:-1,i]
        # labels[:,:,i] = (d[:,:-1] == False) & (d[:,1:] == True)
        
    labels = labels.reshape(szrest + (nfeat, nbins))

    labels = labels.reshape(szrest + (nfeat, nbins))

    return labels


def labels_discrete_to_continuous(labels_discrete, bin_edges):
    sz = labels_discrete.shape

    nbins = sz[-1]
    nfeat = sz[-2]
    szrest = sz[:-2]
    n = np.prod(np.array(szrest))
    labels_discrete = torch.reshape(labels_discrete, (n, nfeat, nbins))
    # nfeat x nbins
    bin_centers = (bin_edges[:, 1:] + bin_edges[:, :-1]) / 2.
    s = torch.sum(labels_discrete, dim=-1)
    assert torch.max(torch.abs(1 - s)) < .01, 'discrete labels do not sum to 1'
    movement = torch.sum(bin_centers[None, ...] * labels_discrete, dim=-1) / s
    movement = torch.reshape(movement, szrest + (nfeat,))

    return movement


def get_batch_idx(example, idx):
    if isinstance(example, np.ndarray) or torch.is_tensor(example):
        return example[idx, ...]

    example1 = {}
    for kw, v in example.items():
        if isinstance(v, np.ndarray) or torch.is_tensor(v):
            example1[kw] = v[idx, ...]
        elif isinstance(v, dict):
            example1[kw] = get_batch_idx(v, idx)

    return example1


def get_flip_idx(keypointnames):
    isright = np.array([re.search('right', kpn) is not None for kpn in keypointnames])
    flipidx = np.arange(len(keypointnames), dtype=int)
    idxright = np.nonzero(isright)[0]
    for ir in idxright:
        kpnr = keypointnames[ir]
        kpnl = kpnr.replace('right', 'left')
        il = keypointnames.index(kpnl)
        flipidx[ir] = il
        flipidx[il] = ir

    return flipidx


def flip_agents(X, keypointnames, arena_center=[0, 0], flipdim=0):
    flipX = X.copy()
    flipidx = get_flip_idx(keypointnames)
    for i in range(len(flipidx)):
        flipX[i, flipdim, ...] = arena_center[flipdim] - X[flipidx[i], flipdim, ...]
        flipX[i, 1 - flipdim, ...] = X[flipidx[i], 1 - flipdim, ...]

    return flipX


def split_data_by_id(data):
    splitdata = []
    n_agents = data['X'].shape[-1]
    for agent_num in range(n_agents):
        isdata = data['isdata'][:, agent_num] & (data['isstart'][:, agent_num] == False)
        idxstart, idxend = get_interval_ends(isdata)
        for i in range(len(idxstart)):
            i0 = idxstart[i]
            i1 = idxend[i]
            id = data['ids'][i0, agent_num]
            if data['isdata'][i0 - 1, agent_num] and data['ids'][i0 - 1, agent_num] == id:
                i0 -= 1
            splitdata.append({
                'flynum': agent_num,
                'id': id,
                'i0': i0,
                'i1': i1,
            })
    return splitdata


def compare_dicts(old_ex, new_ex, maxerr=None):
    for k, v in old_ex.items():
        err = 0.
        if not k in new_ex:
            LOG.info(f'Missing key {k}')
        elif type(v) is torch.Tensor:
            v = v.cpu().numpy()
            newv = new_ex[k]
            if type(newv) is torch.Tensor:
                newv = newv.cpu().numpy()
            err = np.nanmax(np.abs(v - newv))
            LOG.info(f'max diff {k}: {err:e}')
        elif type(v) is np.ndarray:
            err = np.nanmax(np.abs(v - new_ex[k]))
            LOG.info(f'max diff {k}: {err:e}')
        elif type(v) is dict:
            LOG.info(f'Comparing dict {k}')
            compare_dicts(v, new_ex[k])
        else:
            try:
                err = np.nanmax(np.abs(v - new_ex[k]))
                LOG.info(f'max diff {k}: {err:e}')
            except:
                LOG.info(f'not comparing {k}')
        if maxerr is not None:
            assert err < maxerr

    return


def data_to_kp_from_metadata(data, metadata, ntimepoints):
    t0 = metadata['t0']
    agent_num = metadata['flynum']
    id = metadata['id']
    datakp = data['X'][:, :, t0:t0 + ntimepoints + 1, agent_num].transpose(2, 0, 1)
    return datakp, id


def debug_less_data(data, n_frames_per_video=10000, max_n_videos=1):
    frame_ids = [np.where(data['videoidx'] == idx)[0][:n_frames_per_video] for idx in np.unique(data['videoidx'])]
    frame_ids = np.concatenate(frame_ids[:max_n_videos])

    data['videoidx'] = data['videoidx'][frame_ids, :]
    data['ids'] = data['ids'][frame_ids, :]
    data['frames'] = data['frames'][frame_ids, :]
    data['X'] = data['X'][:, :, frame_ids, :]
    data['y'] = data['y'][:, frame_ids, :]
    data['isdata'] = data['isdata'][frame_ids, :]
    data['isstart'] = data['isstart'][frame_ids, :]
    nframes = np.count_nonzero(data['isdata'])
    nids = len(np.unique(data['ids'][data['isdata']]))
    LOG.info(f'After less data: nframes = {nframes}, nids = {nids}, X.shape = {data["X"].shape}')

    return


""" Load and filter data
"""


def load_raw_npz_data(infile: str) -> dict:
    """ Loads tracking data.
    Args
        infile: Datafile with .npz extension. Data is expected to have the following fields:
            'X': nkpts x 2 x T x max_n_agents array of floats containing pose data for all agents and frames
            'videoidx': T x 1 array of ints containing index of video pose is computed from
            'ids': T x max_n_agents array of ints containing agent id
            'frames': T x 1 array of ints containing video frame number
            'y': ncategories x T x max_n_agents binary matrix indicating supervised behavior categories
            'categories': ncategories list of category names
            'kpnames': nkpts list of keypoint names

    Returns
        A dictionary with the fields contained in the infile with these additional fields:
            'isdata': T x max_n_agents indicating whether data is valid
            'isstart': T x max_n_agents indicating whether frame is a start frame
    """
    data = {}
    with np.load(infile) as data1:
        for key in data1:
            LOG.info(f'loading {key}')
            data[key] = data1[key]
    LOG.info('data loaded')

    # if ids start at 1, make them start at 0
    min_valid_id = data['ids'][data['ids'] > -1].min()
    if min_valid_id > 0:
        data['ids'][data['ids'] >= 0] -= 1

    # starts of sequences, either because video changes or identity tracking issues
    # or because of filtering of training data
    max_n_agents = data['ids'].shape[1]
    isstart = (data['ids'][1:, :] != data['ids'][:-1, :]) | \
              (data['frames'][1:, :] != (data['frames'][:-1, :] + 1))
    isstart = np.concatenate((np.ones((1, max_n_agents), dtype=bool), isstart), axis=0)
    data['isstart'] = isstart

    data['isdata'] = data['ids'] >= 0
    data['categories'] = list(data['categories'])

    return data


def filter_data_by_categories(data, categories):
    iscategory = np.ones(data['y'].shape[1:], dtype=bool)
    for category in categories:
        if category == 'male':
            category = 'female'
            val = 0
        else:
            val = 1
        catidx = data['categories'].index(category)
        iscategory = iscategory & (data['y'][catidx, ...] == val)
    data['isdata'] = data['isdata'] & iscategory


def get_real_agents(x, tgtdim=-1):
    """
        isreal = get_real_flies(x)

        Input:
        x: ndarray of arbitrary dimensions, as long as the tgtdim-dimension corresponds to targets.
        tgtdim: dimension corresponding to targets. default: -1 (last)

        Returns which flies in the input ndarray x correspond to real data (are not nan).
    """
    # x is ... x ntgts
    dims = list(range(x.ndim))
    if tgtdim < 0:
        tgtdim = x.ndim + tgtdim
    dims.remove(tgtdim)

    isreal = np.all(np.isnan(x), axis=tuple(dims)) == False
    return isreal<|MERGE_RESOLUTION|>--- conflicted
+++ resolved
@@ -127,6 +127,7 @@
 
     return X
 
+
 def select_bin_edges(movement, nbins, bin_epsilon, outlierprct=0, feati=None):
     n = movement.shape[0]
     lims = np.percentile(movement, [outlierprct, 100 - outlierprct])
@@ -140,11 +141,7 @@
         return bin_edges
 
     if bin_epsilon <= 0:
-<<<<<<< HEAD
-        bin_prctiles = np.linspace(outlierprct,100-outlierprct,nbins+1)
-=======
         bin_prctiles = np.linspace(outlierprct, 100 - outlierprct, nbins + 1)
->>>>>>> 20921562
         bin_edges = np.percentile(movement, bin_prctiles)
         return bin_edges
 
@@ -260,10 +257,6 @@
 
 
 def discretize_labels(movement, bin_edges, soften_to_ends=False):
-<<<<<<< HEAD
-
-=======
->>>>>>> 20921562
     szrest = movement.shape[:-1]
     n = int(np.prod(szrest))
     movement = movement.reshape((n, -1))
@@ -299,8 +292,6 @@
         # d[:,-1] = True
         # d[:,1:-1] = movement[:,i,None] <= bin_edges[None,1:-1,i]
         # labels[:,:,i] = (d[:,:-1] == False) & (d[:,1:] == True)
-        
-    labels = labels.reshape(szrest + (nfeat, nbins))
 
     labels = labels.reshape(szrest + (nfeat, nbins))
 
