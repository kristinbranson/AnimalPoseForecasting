--- conflicted
+++ resolved
@@ -1,17 +1,13 @@
 import numpy as np
 import torch
-<<<<<<< HEAD
 import inspect
 from typing import Callable
-
-=======
 import matplotlib
 import matplotlib.pyplot as plt
 import tqdm
-import torch
 import h5py
 import scipy.io
->>>>>>> 619c7f2d
+
 
 def modrange(x, l, u):
     return np.mod(x - l, u - l) + l
@@ -148,7 +144,6 @@
 def zscore(x, mu, sig):
     return (x - mu) / sig
 
-<<<<<<< HEAD
 
 def function_args_from_config(config: dict, function: Callable) -> dict:
     """ Returns a subset of entries from config that correspond to parameters to function.
@@ -167,7 +162,8 @@
     ends = indices[1::2]
 
     return np.hstack([starts[:, None], ends[:, None]])
-=======
+
+
 def allocate_batch_concat(batch,n,device=None):
     """
     allocate_batch_concat(batch,n)
@@ -501,5 +497,4 @@
     dy = ylim[1]-ylim[0]
     ylim[0] -= margin*dy
     ylim[1] += margin*dy
-    return ylim
->>>>>>> 619c7f2d
+    return ylim