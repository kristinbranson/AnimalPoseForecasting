import numpy as np
import torch
<<<<<<< HEAD
import matplotlib
import matplotlib.pyplot as plt
import tqdm
import torch
import h5py
import scipy.io
=======
import inspect
from typing import Callable

>>>>>>> 20921562

def modrange(x, l, u):
    return np.mod(x - l, u - l) + l


def mod2pi(radian: np.ndarray | float) -> np.ndarray | float:
    """Wraps modrange with l=-np.pi and u=np.pi"""
    return modrange(radian, -np.pi, np.pi)


def atleast_4d(array: np.ndarray) -> np.ndarray:
    """Expands the input array to have 4 dimensions if it doesn't have them already (adding to the back).

    Args:
        array: a numpy array of any size.

    Returns:
        An array with ndim >= 4, with new dimensions (if any) added to the back of the input.
    """
    ndim = np.ndim(array)
    if ndim >= 4:
        return array
    if ndim == 3:
        return array[:, :, :, None]
    if ndim == 2:
        return array[:, :, None, None]
    if ndim == 1:
        return array[:, None, None, None]


def rotate_2d_points(X, theta):
    costheta = np.cos(theta)
    sintheta = np.sin(theta)
    xr = X[:, 0, ...] * costheta + X[:, 1, ...] * sintheta
    yr = -X[:, 0, ...] * sintheta + X[:, 1, ...] * costheta
    Xr = np.concatenate((xr[:, np.newaxis, ...], yr[:, np.newaxis, ...]), axis=1)
    return Xr


def boxsum(x, n):
    # TODO: Would be nice if this could be achieved without torch, so that the data does not depend on it
    if n == 1:
        return x
    xtorch = torch.tensor(x[:, None, ...])
    y = torch.nn.functional.conv2d(xtorch, torch.ones((1, 1, n, 1), dtype=xtorch.dtype), padding='valid')
    return y[:, 0, ...].numpy()


def get_dct_matrix(N):
    """ Get the Discrete Cosine Transform coefficient matrix
    Copied from https://github.com/dulucas/siMLPe/blob/main/exps/baseline_h36m/train.py
    Back to MLP: A Simple Baseline for Human Motion Prediction
    Guo, Wen and Du, Yuming and Shen, Xi and Lepetit, Vincent and Xavier, Alameda-Pineda and Francesc, Moreno-Noguer
    arXiv preprint arXiv:2207.01567
    2022
    Args:
        N (int): number of time points

    Returns:
        dct_m: array of shape N x N with the encoding coefficients
        idct_m: array of shape N x N with the inverse coefficients
    """
    dct_m = np.eye(N)
    for k in np.arange(N):
        for i in np.arange(N):
            w = np.sqrt(2 / N)
            if k == 0:
                w = np.sqrt(1 / N)
            dct_m[k, i] = w * np.cos(np.pi * (i + 1 / 2) * k / N)
    idct_m = np.linalg.inv(dct_m)
    return dct_m, idct_m


def compute_npad(tspred_global, dct_m):
    npad = np.max(tspred_global)
    if dct_m is not None:
        npad = np.maximum(dct_m.shape[0], npad)
    return npad


def get_interval_ends(tf):
    tf = np.r_[False, tf, False]
    idxstart = np.nonzero((tf[:-1] == False) & (tf[1:] == True))[0]
    idxend = np.nonzero((tf[:-1] == True) & (tf[1:] == False))[0]
    return idxstart, idxend


def npindex(big, small):
    """ Returns indices of small in sorted big.
        TODO: Seems like the caller would need to no the sort order of big as well, or that
        the returned indices should refer to the unsorted big).
        big and small should be 1D arrays
    """
    order = np.argsort(big)
    bigsorted = big[order]
    idx = np.searchsorted(bigsorted, small, side='left')
    idx[bigsorted[idx] != small] = -1
    return idx


def angledist2xy(origin, angle, dist):
    u = np.vstack((np.cos(angle[np.newaxis, ...]), np.sin(angle[np.newaxis, ...])))
    d = u * dist[np.newaxis, ...]
    xy = origin + d
    return xy


def len_wrapper(x, defaultlen=None):
    if x is None:
        return defaultlen
    elif hasattr(x, '__len__'):
        return len(x)
    elif type(x) is slice:
        # figure out the length of the slice
        assert defaultlen is not None, 'if defaultlen is None, the length of the slice cannot be determined'
        return len(range(*x.indices(defaultlen)))
    else:
        return 1


def dict_convert_torch_to_numpy(d):
    for k, v in d.items():
        if type(v) is torch.Tensor:
            d[k] = v.numpy()
        elif type(v) is dict:
            d[k] = dict_convert_torch_to_numpy(v)
    return d


def unzscore(x, mu, sig):
    return x * sig + mu


def zscore(x, mu, sig):
    return (x - mu) / sig

<<<<<<< HEAD
def allocate_batch_concat(batch,n,device=None):
    """
    allocate_batch_concat(batch,n)
    Allocate for concatenating a bunch of batches in the way that batching in torch concatenates. 
    Inputs:
    batch: a single batch
    n: number of examples to allocate for
    Output:
    batch_concat: allocation for a batch of size n*batch.shape[0]
    """
    if isinstance(batch, torch.Tensor):
        if device is None:
            device = batch.device
        batch_concat = torch.zeros((n*batch.shape[0], *batch.shape[1:]), dtype=batch.dtype, device=device)
        if torch.is_floating_point(batch):
            batch_concat[:] = torch.nan
    elif isinstance(batch, np.ndarray):
        batch_concat = np.zeros((n*batch.shape[0], *batch.shape[1:]), dtype=batch.dtype)
        if np.issubdtype(batch.dtype, np.floating):
            batch_concat[:] = np.nan
    elif isinstance(batch, dict):
        batch_concat = {}
        for k in batch.keys():
            batch_concat[k] = allocate_batch_concat(batch[k],n)
    else:
        batch_concat = [None,]*n
    return batch_concat

def set_batch_concat(batch,batch_concat,off):
    """
    set_batch_concat(batch,batch_concat,off)
    Sets a batch starting at off in batch_concat. 
    Inputs:
    batch: a single batch
    batch_concat: the pre-allocated concatenated batch
    off: the offset to start at
    Outputs:
    batch_concat: the updated batch_concat
    off1: the offset after the batch
    """
    if isinstance(batch, torch.Tensor) or isinstance(batch, np.ndarray):
        off1 = off+batch.shape[0]
        batch_concat[off:off1] = batch
    elif isinstance(batch, dict):
        off1prev = None
        for k in batch.keys():
            batch[k],off1 = set_batch_concat(batch[k],batch_concat[k],off)
            if off1prev is not None:
                assert off1 == off1prev, 'set_batch_concat: inconsistent batch sizes'
            off1prev = off1
    else:
        batch_concat[off] = batch
        off1 = off+1
    return batch_concat,off1

def clip_batch_concat(batch_concat,totallen):
    """
    clip_batch_concat(batch_concat,totallen)
    Clip a batch_concat to a total length of totallen.
    Inputs:
    batch_concat: a batch_concat
    totallen: the total length to clip to
    Outputs:
    batch_concat: the clipped batch_concat
    """
    if isinstance(batch_concat, torch.Tensor) or isinstance(batch_concat, np.ndarray):
        return batch_concat[:totallen]
    elif isinstance(batch_concat, dict):
        res = {}
        for k in batch_concat.keys():
            res[k] = clip_batch_concat(batch_concat[k],totallen)
        return res
    else:
        return batch_concat[:totallen]
    
def compare_dicts(old_ex,new_ex,maxerr=None):
  for k,v in old_ex.items():
    if not k in new_ex:
      print(f'Missing key {k}')
      continue

    v = v.cpu().numpy() if type(v) is torch.Tensor else v
    newv = new_ex[k].cpu().numpy() if type(new_ex[k]) is torch.Tensor else new_ex[k]
    
    err = 0.
    if type(v) is not type(newv):
      print(f'Type mismatch for key {k}: {type(v)} vs {type(newv)}')
    elif type(v) is np.ndarray:
      if v.shape != newv.shape:
        print(f'Shape mismatch for key {k}: {v.shape} vs {newv.shape}')
        continue
      if v.size == 0:
        print(f'empty arrays for key {k}')
      else:
        err = np.nanmax(np.abs(v-newv))
        print(f'max diff {k}: {err:e}')
    elif type(v) is dict:
      print(f'Comparing dict {k}')
      compare_dicts(v,newv)
    else:
      try:
        err = np.nanmax(np.abs(v-newv))
        print(f'max diff {k}: {err:e}')
      except:
        print(f'not comparing {k}')
    if maxerr is not None:
      assert err < maxerr, f'Error too large for key {k}: {err} >= {maxerr}'
      
  missing_keys = [k for k in new_ex.keys() if not k in old_ex]
  if len(missing_keys) > 0:
    print(f'Missing keys: {missing_keys}')

  return

def draw_ellipse(x=0,y=0,a=1,b=1,theta=0,ax=None,**kwargs):
    if ax is None:
        ax = plt.gca()
    phi = np.linspace(0,2*np.pi,100)
    xplot = x + a*np.cos(phi)*np.cos(theta) - b*np.sin(phi)*np.sin(theta)
    yplot = y + a*np.cos(phi)*np.sin(theta) + b*np.sin(phi)*np.cos(theta)
    h = ax.plot(xplot,yplot,**kwargs)
    return h

def cov2ell(S,nsig=2):
    """
    cov2ell(S)
    Convert covariance matrix to ellipse parameters
    S: ... x 2 x 2 covariance matrix
    """
    # val is the eigenvalues of S, ... x 2
    # U is the eigenvectors, ... x 2 x 2
    val,vec = np.linalg.eig(S)
    a = np.sqrt(val[...,0])*nsig
    b = np.sqrt(val[...,1])*nsig
    theta = np.arctan2(vec[...,1,0],vec[...,0,0])
    theta = np.mod(theta+np.pi/2,np.pi)-np.pi/2
    return a,b,theta

def pre_tile_array(array, drest, newpre_sz):
    """
    pre_tile_array(array, drest, newpre_sz)
    Tile the input array so that it is of size
    newpre_sz + array.shape[-drest:]
    """
    
    if drest == 0:
        oldpre_sz = ()
    else:
        oldpre_sz = array.shape[:-drest]
    d_pre_new = len(newpre_sz)
    d_pre_old = len(oldpre_sz)
    d_add = d_pre_new - d_pre_old
    for i in range(d_pre_old):
        assert newpre_sz[-i-1] == oldpre_sz[-i-1], 'pre_sz mismatch'
    array = np.tile(array, newpre_sz[:d_add] + (1,) * (d_pre_old+drest))
    return array

def pad_axis_array(array, npad, ax, **kwargs):
    """
    pad_axis_array(array, npad, ax)
    Pad the input array along the specified axis
    """
    if npad == 0:
        return array
    if ax < 0:
        ax = array.ndim + ax
    return np.pad(array, ((0,)*ax + (0, npad),), **kwargs)

def save_animation(ani, filename, writer=None, codec='h264', bitrate=None, fps=30, dpi=None, optimize=3,
                   preset='faster',crf=20,video_profile='high',pix_fmt='yuv420p',scale=None,
                   extra_args=[]):
    """
    Creates an optimized animation using matplotlib.
    
    Args:
        fig: matplotlib figure object
        animation_frames: function that updates the plot for each frame
        filename: output filename
        fps: frames per second
    """
    
    if writer is None:
        # get extension from filename
        ext = filename.split('.')[-1]
        if ext == 'gif':
            writer = 'pillow'
        else:
            writer = 'ffmpeg'

    kwargs = {'fps':fps}
    if writer == 'pillow':
        if optimize is not None:
            extra_args += ['-optimize',str(optimize)]
        if len(extra_args) > 0:
            kwargs['extra_args'] = extra_args
        if dpi is not None:
            kwargs['dpi'] = dpi

        writer = matplotlib.animation.PillowWriter(fps=fps,**kwargs)
    elif writer == 'ffmpeg':
        if codec is not None:
            kwargs['codec'] = codec
        if bitrate is not None:
            kwargs['bitrate'] = bitrate
        if preset is not None:
            extra_args += ['-preset',preset]
        if crf is not None:
            extra_args += ['-crf',str(crf)]
        if video_profile is not None:
            extra_args += ['-profile:v',video_profile]
        if pix_fmt is not None:
            extra_args += ['-pix_fmt',pix_fmt]
        if scale is not None:
            extra_args += ['-vf','scale='+scale]
        if len(extra_args) > 0:
            kwargs['extra_args'] = extra_args
        writer = matplotlib.animation.FFMpegWriter(**kwargs)
    else:
        raise ValueError('Unknown writer type '+writer)
    
    # number of frames in ani
    total_frames = ani.save_count
    
    def progress_callback(current_frame, total_frames):
        progress_bar.update(1)
        progress_bar.refresh()
    
    # Save animation with progress bar
    progress_bar = tqdm.tqdm(total=total_frames, desc='Saving animation', leave=True, position=0)
    ani.save(
        filename,
        writer=writer,
        progress_callback=progress_callback)
    progress_bar.close()
    
def get_cuda_device():
    device = torch.device('cuda' if torch.cuda.is_available() else 'cpu')
    return device

def matstruct_to_dict(mat):
    """
    d = matstruct_to_dict(mat)
    Convert Matlab struct read with scipy.io.loadmat to a dict
    """
    d = {}
    for k in mat.dtype.names:
        if mat[k].size == 1:
            d[k] = mat[k].flatten()[0]
        else:
            d[k] = mat[k]
    return d

def matdict_to_dict(matdict):
    """
    d = matdict_to_dict(matdict)
    Convert the output from scipy.io.loadmat to a dict
    """
    d = {}
    for k,v in matdict.items():
        if isinstance(v,np.ndarray):
            if v.dtype.names is None:
                d[k] = v
            else:
                if v.size == 1:
                    d[k] = matstruct_to_dict(v)
                else:
                    d[k] = []
                    v = v.flatten()
                    for i in range(len(v)):
                        d[k].append(matstruct_to_dict(v[i]))
        else:
            d[k] = v
    return d


def hdf5_to_py(A, h5file):
    if isinstance(A, h5py._hl.dataset.Dataset):
        if 'Python.Type' in A.attrs and A.attrs['Python.Type'] == b'str':
            out = u''.join([chr(int(t)) for t in A])
        elif 'Python.Type' in A.attrs and A.attrs['Python.Type'] in [b'list', b'tuple']:
            if 'Python.Empty' in A.attrs and A.attrs['Python.Empty'] == 1:
                out = []
            else:
                out = [hdf5_to_py(t, h5file) for t in A[()].flatten().tolist()]
        elif 'Python.Type' in A.attrs and A.attrs['Python.Type'] == b'bool':
            out = bool(A[()])
        elif 'Python.Type' in A.attrs and A.attrs['Python.Type'] == b'int':
            out = int(A[()])
        elif 'Python.Type' in A.attrs and A.attrs['Python.Type'] == b'float':
            out = float(A[()])
        elif 'Python.numpy.Container' in A.attrs and A.attrs['Python.numpy.Container'] == b'scalar' and A.attrs['Python.Type'] == b'numpy.float64':
            out = np.array(A[()].flatten())
        elif 'Python.Type' in A.attrs and A.attrs['Python.Type'] == b'numpy.ndarray' and 'Python.Empty' in A.attrs and A.attrs['Python.Empty'] == 1:
            out = np.zeros(0)
        else:
            out = A[()].T
    elif isinstance(A,h5py._hl.group.Group):
        out = {}
        for key, val in A.items():
            out[key] = hdf5_to_py(val, h5file)
    elif isinstance(A,h5py.h5r.Reference):
        out = hdf5_to_py(h5file[A],h5file)
    elif isinstance(A,np.ndarray) and A.dtype=='O':
        out = np.array([hdf5_to_py(x,h5file) for x in A])
    else:
        out = A
    return out


def read_matfile(mat_file):
    """
    data = read_matfile(mat_file)
    Read mat_file either using scipy.io.loadmat for old-style mat files, h5py if hdf5 files
    """
    try:
        data = scipy.io.loadmat(mat_file)
        data = matdict_to_dict(data)
    except NotImplementedError:
        data = h5py.File(mat_file, 'r')
        data = hdf5_to_py(data,data)
    return data

def compute_ylim(h,margin=0.1):
    """
    Compute ylim for a lines
    """
    ylim = [np.inf,-np.inf]
    for line in h:
        ylim[0] = np.minimum(ylim[0],np.nanmin(line.get_ydata()))
        ylim[1] = np.maximum(ylim[1],np.nanmax(line.get_ydata()))
    dy = ylim[1]-ylim[0]
    ylim[0] -= margin*dy
    ylim[1] += margin*dy
    return ylim
=======

def function_args_from_config(config: dict, function: Callable) -> dict:
    """ Returns a subset of entries from config that correspond to parameters to function.
    """
    function_args = inspect.getfullargspec(function).args[1:]
    return {arg: config[arg] for arg in function_args if arg in config}


def connected_components(vector: np.ndarray) -> np.ndarray:
    """ Finds connected components of vector.

    Args:
        vector: boolean vector

    Returns:
        components: n x 2 array containing (start, end) index for n connected components in vector.
    """
    # pad with zeros
    padded = np.zeros(len(vector) + 2, bool)
    padded[1:-1] = vector > 0

    indices = np.where(np.diff(padded))[0]
    starts = indices[0:-1:2]
    ends = indices[1::2]

    return np.hstack([starts[:, None], ends[:, None]])


def set_invalid_ends(data: np.ndarray, isstart: np.ndarray, dt: int) -> None:
    """ Sets last dt frames at the end of a continuous sequence to be NaN.

    Args:
        data: Data that was computed using dt, e.g. future motion prediction. (n_features, n_frames, n_agents) float
        isstart: Indicates whether a frame is the start of a sequence for an agent, (n_frames, n_agents) bool
        dt: number of frames to set as invalid.
    """
    n_agents = data.shape[-1]
    for i in range(n_agents):
        starts = np.where(isstart[:, i] == 1)[0]
        invalids = np.unique(np.concatenate([starts - i - 1 for i in range(dt)]))
        data[..., invalids, i] = np.nan
>>>>>>> 20921562
<|MERGE_RESOLUTION|>--- conflicted
+++ resolved
@@ -1,17 +1,14 @@
 import numpy as np
 import torch
-<<<<<<< HEAD
+import inspect
+from typing import Callable
 import matplotlib
 import matplotlib.pyplot as plt
 import tqdm
 import torch
 import h5py
 import scipy.io
-=======
-import inspect
-from typing import Callable
-
->>>>>>> 20921562
+
 
 def modrange(x, l, u):
     return np.mod(x - l, u - l) + l
@@ -148,7 +145,48 @@
 def zscore(x, mu, sig):
     return (x - mu) / sig
 
-<<<<<<< HEAD
+
+def function_args_from_config(config: dict, function: Callable) -> dict:
+    """ Returns a subset of entries from config that correspond to parameters to function.
+    """
+    function_args = inspect.getfullargspec(function).args[1:]
+    return {arg: config[arg] for arg in function_args if arg in config}
+
+
+def connected_components(vector: np.ndarray) -> np.ndarray:
+    """ Finds connected components of vector.
+
+    Args:
+        vector: boolean vector
+
+    Returns:
+        components: n x 2 array containing (start, end) index for n connected components in vector.
+    """
+    # pad with zeros
+    padded = np.zeros(len(vector) + 2, bool)
+    padded[1:-1] = vector > 0
+
+    indices = np.where(np.diff(padded))[0]
+    starts = indices[0:-1:2]
+    ends = indices[1::2]
+
+    return np.hstack([starts[:, None], ends[:, None]])
+
+
+def set_invalid_ends(data: np.ndarray, isstart: np.ndarray, dt: int) -> None:
+    """ Sets last dt frames at the end of a continuous sequence to be NaN.
+
+    Args:
+        data: Data that was computed using dt, e.g. future motion prediction. (n_features, n_frames, n_agents) float
+        isstart: Indicates whether a frame is the start of a sequence for an agent, (n_frames, n_agents) bool
+        dt: number of frames to set as invalid.
+    """
+    n_agents = data.shape[-1]
+    for i in range(n_agents):
+        starts = np.where(isstart[:, i] == 1)[0]
+        invalids = np.unique(np.concatenate([starts - i - 1 for i in range(dt)]))
+        data[..., invalids, i] = np.nan
+
 def allocate_batch_concat(batch,n,device=None):
     """
     allocate_batch_concat(batch,n)
@@ -482,47 +520,4 @@
     dy = ylim[1]-ylim[0]
     ylim[0] -= margin*dy
     ylim[1] += margin*dy
-    return ylim
-=======
-
-def function_args_from_config(config: dict, function: Callable) -> dict:
-    """ Returns a subset of entries from config that correspond to parameters to function.
-    """
-    function_args = inspect.getfullargspec(function).args[1:]
-    return {arg: config[arg] for arg in function_args if arg in config}
-
-
-def connected_components(vector: np.ndarray) -> np.ndarray:
-    """ Finds connected components of vector.
-
-    Args:
-        vector: boolean vector
-
-    Returns:
-        components: n x 2 array containing (start, end) index for n connected components in vector.
-    """
-    # pad with zeros
-    padded = np.zeros(len(vector) + 2, bool)
-    padded[1:-1] = vector > 0
-
-    indices = np.where(np.diff(padded))[0]
-    starts = indices[0:-1:2]
-    ends = indices[1::2]
-
-    return np.hstack([starts[:, None], ends[:, None]])
-
-
-def set_invalid_ends(data: np.ndarray, isstart: np.ndarray, dt: int) -> None:
-    """ Sets last dt frames at the end of a continuous sequence to be NaN.
-
-    Args:
-        data: Data that was computed using dt, e.g. future motion prediction. (n_features, n_frames, n_agents) float
-        isstart: Indicates whether a frame is the start of a sequence for an agent, (n_frames, n_agents) bool
-        dt: number of frames to set as invalid.
-    """
-    n_agents = data.shape[-1]
-    for i in range(n_agents):
-        starts = np.where(isstart[:, i] == 1)[0]
-        invalids = np.unique(np.concatenate([starts - i - 1 for i in range(dt)]))
-        data[..., invalids, i] = np.nan
->>>>>>> 20921562
+    return ylim