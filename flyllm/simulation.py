--- conflicted
+++ resolved
@@ -360,13 +360,9 @@
     # overwrite data we will predict with nans to make sure we aren't cheating
     Xkp[...,burnin+1:,:][...,fliespred] = np.nan
 
-<<<<<<< HEAD
-    # fliespred = np.nonzero(mabe.get_real_flies(Xkp))[0]
+    # fliespred = np.nonzero(mabe.get_real_agents(Xkp))[0]
     labels_true = []
     examples_pred = []
-=======
-    # fliespred = np.nonzero(mabe.get_real_agents(Xkp))[0]
->>>>>>> d768b682
     for i, flynum in enumerate(fliespred):
         scale = scales[i]
         label_true = PoseLabels(Xkp=Xkp_true[..., flynum], scale=scale, dataset=dataset)
