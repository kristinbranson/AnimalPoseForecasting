--- conflicted
+++ resolved
@@ -12,13 +12,9 @@
     featglobal, kpvision_other, kptouch_other, featthetaglobal, kpeye, kptouch,
     SENSORY_PARAMS, PXPERMM
 )
-<<<<<<< HEAD
-from flyllm.utils import modrange, rotate_2d_points, boxsum, angledist2xy, mod2pi, atleast_4d, compute_npad
-=======
 from apf.utils import modrange, rotate_2d_points, boxsum, angledist2xy, mod2pi, atleast_4d
 
 LOG = logging.getLogger(__name__)
->>>>>>> d768b682
 
 
 """ Pose features
@@ -1212,88 +1208,4 @@
 
     Xkp = rotate_2d_points(Xkpn, -thorax_theta) + porigin[np.newaxis, ...]
 
-    return Xkp
-
-
-def sanity_check_tspred(data, compute_feature_params, npad, scale_perfly, contextl=512, t0=510, flynum=0):
-    # sanity check on computing features when predicting many frames into the future
-    # compute inputs and outputs for frames t0:t0+contextl+npad+1 with tspred_global set by config
-    # and inputs ant outputs for frames t0:t0+contextl+1 with just next frame prediction.
-    # the inputs should match each other
-    # the outputs for each of the compute_feature_params['tspred_global'] should match the next frame
-    # predictions for the corresponding frame
-
-    epsilon = 1e-6
-    id = data['ids'][t0, flynum]
-
-    # compute inputs and outputs with tspred_global = compute_feature_params['tspred_global']
-    contextlpad = contextl + npad
-    t1 = t0 + contextlpad - 1
-    x = data['X'][..., t0:t1 + 1, :]
-    xcurr1, idxinfo1 = compute_features(x, id, flynum, scale_perfly, outtype=np.float32, returnidx=True, npad=npad,
-                                        **compute_feature_params)
-
-    # compute inputs and outputs with tspred_global = [1,]
-    contextlpad = contextl + 1
-    t1 = t0 + contextlpad - 1
-    x = data['X'][..., t0:t1 + 1, :]
-    xcurr0, idxinfo0 = compute_features(x, id, flynum, scale_perfly, outtype=np.float32, tspred_global=[1, ],
-                                        returnidx=True,
-                                        **{k: v for k, v in compute_feature_params.items() if k != 'tspred_global'})
-
-    assert np.all(np.abs(xcurr0['input'] - xcurr1['input']) < epsilon)
-    for f in featglobal:
-        # find row of np.array idxinfo1['labels']['global_feat_tau'] that equals (f,1)
-        i1 = np.nonzero(
-            (idxinfo1['labels']['global_feat_tau'][:, 0] == f) & (idxinfo1['labels']['global_feat_tau'][:, 1] == 1))[0][
-            0]
-        i0 = np.nonzero(
-            (idxinfo0['labels']['global_feat_tau'][:, 0] == f) & (idxinfo0['labels']['global_feat_tau'][:, 1] == 1))[0][
-            0]
-        assert np.all(np.abs(xcurr1['labels'][:, i1] - xcurr0['labels'][:, i0]) < epsilon)
-
-    return
-
-
-def compute_noise_params(data, scale_perfly, sig_tracking=.25 / PXPERMM,
-                         simplify_out=None, compute_pose_vel=True):
-    # contextlpad = 2
-
-    # # all frames for the main fly must have real data
-    # allisdata = interval_all(data['isdata'],contextlpad)
-    # isnotsplit = interval_all(data['isstart']==False,contextlpad-1)[1:,...]
-    # canstart = np.logical_and(allisdata,isnotsplit)
-
-    # X is nkeypts x 2 x T x nflies
-    maxnflies = data['X'].shape[3]
-
-    alld = 0.
-    n = 0
-    # loop through ids
-    LOG.info('Computing noise parameters...')
-    for flynum in tqdm.trange(maxnflies):
-        idx0 = data['isdata'][:, flynum] & (data['isstart'][:, flynum] == False)
-        # bout starts and ends
-        t0s = np.nonzero(np.r_[idx0[0], (idx0[:-1] == False) & (idx0[1:] == True)])[0]
-        t1s = np.nonzero(np.r_[(idx0[:-1] == True) & (idx0[1:] == False), idx0[-1]])[0]
-
-        for i in range(len(t0s)):
-            t0 = t0s[i]
-            t1 = t1s[i]
-            id = data['ids'][t0, flynum]
-            scale = scale_perfly[:, id]
-            xkp = data['X'][:, :, t0:t1 + 1, flynum]
-            relpose, globalpos = compute_pose_features(xkp, scale)
-            movement = compute_movement(relpose=relpose, globalpos=globalpos, simplify=simplify_out,
-                                        compute_pose_vel=compute_pose_vel)
-            nu = np.random.normal(scale=sig_tracking, size=xkp.shape)
-            relpose_pert, globalpos_pert = compute_pose_features(xkp + nu, scale)
-            movement_pert = compute_movement(relpose=relpose_pert, globalpos=globalpos_pert, simplify=simplify_out,
-                                             compute_pose_vel=compute_pose_vel)
-            alld += np.nansum((movement_pert - movement) ** 2., axis=1)
-            ncurr = np.sum((np.isnan(movement) == False), axis=1)
-            n += ncurr
-
-    epsilon = np.sqrt(alld / n)
-
-    return epsilon.flatten()+    return Xkp