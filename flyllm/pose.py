--- conflicted
+++ resolved
@@ -260,261 +260,6 @@
         ts: Time points to set the inputs. If None, the inputs are set for all time points.
         npad: Number of frames to crop from the end of the sequence when computing features.        
         """
-<<<<<<< HEAD
-        example = compute_features(Xkp, flynum=fly, scale_perfly=scale, **self.get_compute_features_params(), npad=npad, compute_labels=False)
-        input = example['input']
-        self.set_inputs(input, zscored=False, ts=ts)
-        return
-
-    def add_noise(self, train_inputs, input_labels=None, labels=None):
-        """
-        add_noise(train_inputs, input_labels=None, labels=None)
-        Add noise to the pose of train_inputs. Currently not debugged
-        """
-        assert (np.prod(self.pre_sz) == 1)
-        T = self.ntimepoints
-        if input_labels is not None:
-            d_labels = input_labels.shape[-1]
-        else:
-            d_labels = self.sensory_feature.szs['pose']
-        # additive noise
-        eta = np.zeros((T, d_labels))
-        do_add_noise = np.random.rand(T) <= self.p_add_input_noise
-        eta[do_add_noise, :] = self.input_noise_sigma[None, :] * np.random.randn(np.count_nonzero(do_add_noise),
-                                                                                 self.d_output)
-        if input_labels is None:
-            eta_pose = eta
-        else:
-            eta_input_labels = labels.next_to_input_labels(eta)
-            eta_pose = labels.next_to_nextpose(eta)
-            input_labels += eta_input_labels
-        train_inputs = self.add_pose_noise(train_inputs, eta_pose)
-        return train_inputs, input_labels, eta
-
-    def get_sensory_feature_idx(self):
-        """
-        get_sensory_feature_idx()
-        Returns the indices of the different types of sensory features in the input as a dict
-        with keys feature types and values the start and end indices. 
-        """
-        return copy.deepcopy(self._sensory_feature_idx)
-
-    def get_train_inputs(self, input_labels=None, do_add_noise=False, labels=None):
-        """
-        get_train_inputs(input_labels=None, do_add_noise=False, labels=None)
-        Returns the inputs for training. If input_labels is not None, it will concatenate
-        the input_labels and the inputs. For causal networks, it will offset these by 
-        1 so that input_labels correspond to the previous frame, so 
-        train_inputs[...,t,:] is the concatenation of input_labels[...,t,:]  and 
-        inputs[...,t+starttoff,:].
-        Optional arguments:
-        input_labels: ndarray of size (pre_sz x ) ntimepoints x d_input_labels with the input labels. 
-        If this is None, then input_labels are not concatenated. Default: None
-        do_add_noise: Whether to add noise to the inputs. Default: False. Hasn't been debugged. 
-        labels: PoseLabels object. Used to add noise to the pose features. Required if do_add_noise is True.
-        Returns:
-        res: dictionary with the following keys:
-            'input': ndarray of size (pre_sz x ) (ntimepoints-starttoff) x (d_input_labels + d_input) with 
-            the inputs for training/evaluating the network. 
-            'input_init': ndarray of size (pre_sz x ) starttoff x d_input with the sensory features
-            that were cropped off when aligning with the previous frame input labels. 
-            'eta': added noise if do_add_noise is True, None otherwise.
-        """
-
-        train_inputs = self.get_raw_inputs()
-
-        # makes a copy
-        if do_add_noise:
-            train_inputs, input_labels, eta = self.add_noise(train_inputs, input_labels, labels)
-        else:
-            eta = None
-
-        # makes a copy
-        train_inputs = torch.tensor(train_inputs)
-        train_inputs_init = None
-
-        if not self._flatten_obs:
-            # offset input_labels from inputs so that input_labels correspond to the previous frame
-            # then concatenate
-            if input_labels is not None:
-                train_inputs_init = train_inputs[..., :self._starttoff, :]
-                train_inputs = torch.cat((torch.tensor(input_labels[..., :self.ntimepoints-self._starttoff, :]),
-                                          train_inputs[..., self._starttoff:, :]), dim=-1)
-        else:
-            # haven't debugged flattened stuff
-            ntypes = len(self._flatten_obs_idx)
-            flatinput = torch.zeros(self.pre_sz + (self.ntimepoints, ntypes, self._flatten_max_dinput),
-                                    dtype=train_inputs.dtype)
-            for i, v in enumerate(self._flatten_obs_idx.values()):
-                flatinput[..., i,
-                self._flatten_input_type_to_range[i, 0]:self._flatten_input_type_to_range[i, 1]] = train_inputs[:,
-                                                                                                 v[0]:v[1]]
-
-            train_inputs = flatinput
-
-        return {'input': train_inputs, 'eta': eta, 'input_init': train_inputs_init}
-    
-    def get_input_shapes(self):
-        idx = copy.deepcopy(self._sensory_feature_idx)
-        sz = copy.deepcopy(self._sensory_feature_szs)
-        return idx,sz
-    
-
-class FlyExample:
-    """
-    
-    FlyExample
-    Class for handling input observations/inputs and pose/label outputs for a fly for multiple time points. 
-    Can be used with batches. 
-        
-    Main properties:
-    labels: PoseLabels object with the pose labels
-    inputs: ObservationInputs object with the input observations 
-    
-    Main methods:
-    __init__: Constructor for initializing from a training example or from keypoints.
-    get_train_example(do_add_noise=False): Returns the training example consisting of inputs and labels. 
-    copy_subindex(idx_pre=None, ts=None, needinit=True): Returns a copy of the FlyExample with a subset 
-    of the examples (if batched) and/or a subset of the time points.
-    
-    TODO- add methods for setting from example, keypoints, currently can only be done from constructor.
-    TODO- separate out fly specific stuff, rename to AgentExample
-    
-    """
-    def __init__(self, example_in=None, dataset=None, Xkp=None, flynum=None, scale=None, metadata=None,
-                 dozscore=False, dodiscretize=False, **kwargs):
-        """
-        __init__(example_in=None, dataset=None, Xkp=None, flynum=None, scale=None, metadata=None,
-                 dozscore=False, dodiscretize=False, **kwargs)
-        Constructor for initializing from a training example or from keypoints.
-        
-        To initialize from an example computed with features.compute_features or a training example, pass in example_in:
-        example_in: dictionary with the example. This can be the output of compute_features or FlyExample.get_train_example(). 
-            Required fields:
-            'input': ndarray of size (pre_sz x ) ntimepoints x d_input with the observations of the fly at each time point
-            'labels' or 'continuous': ndarray of size (pre_sz x ) ntimepoints x d_continuous. Continuous pose labels for the fly
-            at each time point. TODO- check that this will work without continuous inputs.
-            'labels_discrete' or 'discrete': ndarray of size (pre_sz x ) ntimepoints x d_discrete x nbins. Binned pose labels 
-            for the fly. TODO- check that this will work without discretized inputs. 
-            
-            Optional fields:
-            'labels_init' or 'continuous_init': ndarray of size (pre_sz x ) tinit x d_continuous with the initial continuous pose
-            labels for the fly. Used if the first frame of the sequence has been cropped as a training example for a causal network.
-            'labels_discrete_init' or 'discrete_init': ndarray of size (pre_sz x ) tinit x d_discrete x nbins with the initial
-            discretized pose. Used if the first frame of the sequence has been cropped as a training example for a causal network.
-            'labels_todiscretize' or 'todiscretize': ndarray of size (pre_sz x ) ntimepoints x d_discrete with the continuous
-            versions of the discrete labels. As discrete is non-invertible, this can be used when getting keypoints or other 
-            continuous representations of the data. 
-            'metadata': dictionary with metadata about which fly and video frames the observations were derived from.
-            'categories': dictionary with the categories from the MABe dataset. Currently not used for anything, may be buggy. 
-            'mask': ndarray of size (pre_sz x ) ntimepoints with a mask for the labels.
-            'init_all' or 'init': ndarray of size (pre_sz x ) ntimepoints x d_next with the initial pose of the fly
-            'input_init': ndarray of size (pre_sz x ) 1 x d_input with the observations of the fly on the 
-            first frame of the sequence. This should be part of a training example in which the first frame
-            has been cropped from input for a causal network. 
-            'metadata': dictionary with metadata about which fly and video frames the observations were derived from
-
-        To initialize from keypoints, pass in the following:
-        Xkp: ndarray of size (pre_sz x ) ntimepoints x nfeatures x 2 with the keypoints for all flies. 
-        fly: index of the main fly.
-        scale: scale parameters for converting from keypoints to features.
-        
-        Optional parameters:
-        dataset: FlyMLMDataset object. Used to get parameters for computing features, etc.
-        dozscore: Whether to z-score the inputs. Only used if example_in is input. Set this to true if the example input
-        should be z-scored, i.e. it is not already z-scored. Default is False. 
-        npad: Number of frames to crop from the end of the sequence when computing features. Only used if Xkp is input. 
-        This is used to manually set the number of frames to crop from the end of the sequence. This parameter may be
-        obsolete. 
-        
-        Optional parameters defined by the dataset configuration, input to set_params():
-            zscore_params
-            do_input_labels
-            starttoff
-            flatten_labels
-            flatten_obs
-            discreteidx
-            tspred_global
-            discrete_tspred
-            ntspred_relative
-            discretize_params
-            is_velocity
-            simplify_out
-            simplify_in
-            flatten_obs_idx
-            dct_m
-            idct_m        
-        To-do: put these all in a dict. 
-        
-        
-        """
-
-        # set parameters from extra arguments or dataset
-        self.set_params(kwargs)
-        if dataset is not None:
-            self.set_params(self.get_params_from_dataset(dataset), override=False)
-        default_params = FlyExample.get_default_params()
-        self.set_params(default_params, override=False)
-        if self._dct_m is not None and self._idct_m is None:
-            self._idct_m = np.linalg.inv(self._dct_m)
-
-        if example_in is not None:
-            
-            # copy the example
-
-            # copy the dict, not the arrays
-            example_in = {k: v for k, v in example_in.items()}
-            # copy the metadata, deep copy
-            if (example_in is not None) and ('metadata' in example_in):
-                example_in['metadata'] = copy.deepcopy(example_in['metadata'])
-        elif Xkp is not None:
-            
-            # create example from keypoints
-            
-            # compute pose and observation representations from keypoints
-            example_in = self.compute_features(Xkp, flynum, scale)
-            # copy the metadata, deep copy
-            example_in['metadata'] = copy.deepcopy(metadata)
-            # if params set that zscoring and discretizing are to be done, then set 
-            # that the example_in requires these
-            dozscore = True
-            dodiscretize = True
-
-        # whether the input is an example from compute_features or a training example from
-        # get_train_example
-        is_train_example = (example_in is not None) and ('input' in example_in) \
-                           and (type(example_in['input']) is torch.Tensor)
-
-        if is_train_example:
-            # concatenate inits if train example
-            example_in = dict_convert_torch_to_numpy(example_in)
-            # if we offset the example, adjust back metadata
-            if ('metadata' in example_in) and \
-                (example_in['metadata'] is not None) and \
-                ('frame0' in example_in['metadata']):
-                if 'labels_init' in example_in:
-                    starttoff = example_in['labels_init'].shape[-2]
-                elif 'continuous_init' in example_in:
-                    starttoff = example_in['continuous_init'].shape[-2]
-                else:
-                    starttoff = 0
-                example_in['metadata']['frame0'] -= starttoff
-
-        # create PoseLabels object from the example
-        self._labels = PoseLabels(example_in, dozscore=dozscore, dodiscretize=dodiscretize,
-                                  **self.get_poselabel_params())
-
-        if is_train_example and self._do_input_labels:
-            self._remove_labels_from_input(example_in)
-
-        self._inputs = ObservationInputs(example_in, dozscore=dozscore, **self.get_observationinputs_params())
-
-        self.set_zscore_params(self._zscore_params)
-
-        if (example_in is not None) and ('metadata' in example_in):
-            self._metadata = example_in['metadata']
-
-=======
         
         pre_sz = Xkp.shape[:-4]
         n = int(np.prod(pre_sz))
@@ -539,7 +284,6 @@
             input[i] = inputcurr
         input = input.reshape(pre_sz+input.shape[1:])
         self.set_inputs(input, zscored=False, ts=ts)
->>>>>>> 98bd25e9
         return
 
 class FlyPoseLabels(PoseLabels):
@@ -613,296 +357,9 @@
                  Xkp=None, scale=None, metadata=None,
                  dozscore=False, dodiscretize=False,
                  dataset=None, **kwargs):
-<<<<<<< HEAD
-
-        # set parameters
-        self.set_params(kwargs)
-        if dataset is not None:
-            self.set_params(self.get_params_from_dataset(dataset), override=False)
-        default_params = PoseLabels.get_default_params()
-        self.set_params(default_params, override=False)
-
-        # initialize
-        self._label_keys = {}
-        self._labels_raw = {}
-        self._pre_sz = None
-        self._metadata = metadata
-        self._categories = None
-        self._init_pose = None
-
-        # initialize from example_in
-        if example_in is not None:
-            self.set_raw_example(example_in, dozscore=dozscore, dodiscretize=dodiscretize)
-        elif Xkp is not None:
-            # initialize from keypoints
-            self.set_keypoints(Xkp, scale)
-
-        if 'continuous' in self.labels_raw:
-            assert self.d_multicontinuous == self.labels_raw['continuous'].shape[-1], f"{self.d_multicontinuous} != {self.labels_raw['continuous'].shape}"
-        if self.is_discretized() and 'discrete' in self.labels_raw:
-            assert self.d_multidiscrete == self.labels_raw['discrete'].shape[-2]
-
-        return
-    
-    @property
-    def labels_raw(self):
-        """
-        labels_raw
-        Dictionary with the raw labels. 
-        """
-        return self._labels_raw
-    
-    @property
-    def pre_sz(self):
-        """
-        pre_sz
-        Size of the input, not empty when storing a batch
-        """
-        return self._pre_sz
-    
-    @property
-    def metadata(self):
-        """
-        metadata
-        Dictionary with metadata about which fly and video frames the observations were derived from.
-        """
-        return self._metadata
-        
-    @property
-    def zscore_params(self):
-        """
-        zscore_params
-        Z-score parameters for the PoseLabels object. 
-        TODO- maybe don't make these publicly available?
-        """
-        return self._zscore_params
-
-    def __str__(self):
-        """
-        __str__()
-        Returns a string representation of the PoseLabels object. 
-        """
-        s = f'PoseLabels:\n'
-        if len(self.labels_raw) == 0:
-            s += 'No data set'
-            return s
-        s += f'  pre size: {self.pre_sz}\n'
-        s += f'  ntimepoints: {self.ntimepoints}\n'
-        if self.is_continuous():
-            s += f'  continuous dim: {self.labels_raw["continuous"].shape[-1]}\n'
-        if self.is_discretized():
-            s += f'  discrete dim: {self.labels_raw["discrete"].shape[-2]}\n'
-            s += f'  nbins: {self.labels_raw["discrete"].shape[-1]}\n'
-        return s
-
-    def set_prediction(self, predin, ts=None, zscored=True, use_todiscretize=None, nsamples=1):
-        """
-        set_prediction(predin, ts=None, zscored=True, use_todiscretize=None, nsamples=1)
-        Sets labels_raw according to the input prediction predin for time points ts, usually an 
-        output of the forecasting model. Only fields of labels_raw will be set, not init_pose. This will set
-        labels_raw['todiscretize'], either based on predin['todiscretize'] if use_todiscretize==True or
-        by creating a continuous version of the discrete features based on nsamples parameter. 
-        Parameters:
-        predin: dictionary with the prediction. This can be the output of a forecasting model or of
-        compute_features. It should have the following fields:
-            'continuous': ndarray of size (pre_sz x ) ntimepoints x d_continuous with the continuous pose for the fly
-            'discrete': ndarray of size (pre_sz x ) ntimepoints x d_discrete x nbins with the binned pose for the fly
-            'todiscretize': ndarray of size (pre_sz x ) ntimepoints x d_discrete with the continuous versions of the 
-            discrete pose. 
-        Optional parameters:
-        ts: indices of the time points to set. Time points must be contiguous, limited checking done. ts should work if it is
-        an ndarray, a list, a scalar, a slice, or a range. If None, all time points are set (but not init_pose). Default is None.
-        zscored: Whether the prediction is z-scored. Default is True. If it is not zscored and self.is_zscored(), then
-        the prediction will be z-scored.
-        use_todiscretize: Whether to use the continuous versions of the discrete features in predin. If None, then will use 
-        'todiscretize' if it is in predin. Default is None.
-        nsamples: How to set the continuous version of the discrete features, if use_todiscretize==False. If nsamples=0, then
-        the mean of the continuous distribution of the discrete features will be used. If nsamples == 1, then the continuous
-        features will be set by sampling from the distribution defined by the discrete features. Default is 1.
-        """
-
-        assert nsamples <= 1
-
-        # convert to ndarray if torch tensors
-        pred = {k: v.numpy() if type(v) is torch.Tensor else v for k, v in predin.items()}
-        
-        if ts is None:
-            ts = slice(self._starttoff,None)
-        
-        # store the prediction in labels_raw
-        # if discretized and use_todiscretize==False, this will sample from discrete to set labels_raw['todiscretize']
-        if use_todiscretize is None:
-            use_todiscretize = 'todiscretize' in pred
-        multi = self.raw_labels_to_multi(pred, use_todiscretize=use_todiscretize, nsamples=nsamples, zscored=zscored, collapse_samples=True)
-        
-        # if discretized, send through the discretized values, otherwise sample will be discretized
-        # since binning is soft, this will be slightly different than the original discrete
-        if self.is_discretized():
-            multi_discrete = pred['discrete']
-        else:
-            multi_discrete = None
-        self.set_multi(multi,multi_discrete=multi_discrete,zscored=zscored,ts=ts)
-        
-        return
-
-    def set_raw_example(self, example_in, dozscore=False, dodiscretize=False):
-        """
-        set_raw_example(example_in, dozscore=False, dodiscretize=False)
-        Sets the labels_raw from the input example_in.
-        Parameters:
-        example_in: dictionary with the example. This can be the output of compute_features or get_train_example()/get_train_labels()
-            Required fields:
-            'labels' or 'continuous': ndarray of size (pre_sz x ) ntimepoints x d_continuous. Continuous pose labels for the fly
-            at each time point. TODO- check that this will work without continuous inputs.
-            'labels_discrete' or 'discrete': ndarray of size (pre_sz x ) ntimepoints x d_discrete x nbins. Binned pose labels 
-            for the fly. TODO- check that this will work without discretized inputs. 
-            
-            Optional fields:
-            'labels_init' or 'continuous_init': ndarray of size (pre_sz x ) tinit x d_continuous with the initial continuous pose
-            labels for the fly. Used if the first frame of the sequence has been cropped as a training example for a causal network.
-            'labels_discrete_init' or 'discrete_init': ndarray of size (pre_sz x ) tinit x d_discrete x nbins with the initial
-            discretized pose. Used if the first frame of the sequence has been cropped as a training example for a causal network.
-            'labels_todiscretize' or 'todiscretize': ndarray of size (pre_sz x ) ntimepoints x d_discrete with the continuous
-            versions of the discrete labels. As discrete is non-invertible, this can be used when getting keypoints or other 
-            continuous representations of the data. 
-            'metadata': dictionary with metadata about which fly and video frames the observations were derived from.
-            'categories': dictionary with the categories from the MABe dataset. Currently not used for anything, may be buggy. 
-            'mask': ndarray of size (pre_sz x ) ntimepoints with a mask for the labels.
-            'init_all' or 'init': ndarray of size (pre_sz x ) ntimepoints x d_next with the initial pose of the fly
-            'metadata': dictionary with metadata about which fly and video frames the observations were derived from
-        """
-
-        # if example_in is None, reinitialize
-        if example_in is None:
-            self._labels_raw = {}
-            self._label_keys = {}
-            self._metadata = None
-            self._categories = None
-            self._pre_sz = None
-            self._init_pose = None
-            return
-
-        # number of cropped frames at the beginning
-        tinit = None
-
-        # continous pose
-        if 'labels' in example_in:
-            labels_in = example_in['labels']
-            self._label_keys['continuous'] = 'labels'
-        elif 'continuous' in example_in:
-            labels_in = example_in['continuous']
-            self._label_keys['continuous'] = 'continuous'
-        else:
-            labels_in = None
-            #raise ValueError('labels_in must contain labels or continuous')
-        
-        if labels_in is not None:
-            # if this is a training example, labels_init/continuous will be the cropped frames
-            # from continuous
-            if 'labels_init' in example_in and example_in['labels_init'] is not None:
-                labels_in = np.concatenate((example_in['labels_init'], labels_in), axis=-2)
-                tinit = example_in['labels_init'].shape[-2]
-            elif 'continuous_init' in example_in and example_in['continuous_init'] is not None:
-                labels_in = np.concatenate((example_in['continuous_init'], labels_in), axis=-2)
-                tinit = example_in['continuous_init'].shape[-2]
-            self.labels_raw['continuous'] = np.atleast_2d(labels_in)
-
-        # discrete pose
-        if 'labels_discrete' in example_in:
-            labels_discrete = example_in['labels_discrete']
-            self._label_keys['discrete'] = 'labels_discrete'
-        elif 'discrete' in example_in:
-            labels_discrete = example_in['discrete']
-            self._label_keys['discrete'] = 'discrete'
-        else:
-            labels_discrete = None
-        if labels_discrete is not None:
-            labels_discrete = np.atleast_3d(labels_discrete)
-            # if this is a training example, labels_discrete_init will be the cropped frames
-            # from discrete
-            if 'labels_discrete_init' in example_in and example_in['labels_discrete_init'] is not None:
-                labels_discrete = np.concatenate((example_in['labels_discrete_init'], labels_discrete), axis=-3)
-                if tinit is None:
-                    tinit = example_in['labels_discrete_init'].shape[-3]
-            elif 'discrete_init' in example_in and example_in['discrete_init'] is not None:
-                labels_discrete = np.concatenate((example_in['discrete_init'], labels_discrete), axis=-3)
-                if tinit is None:
-                    tinit = example_in['discrete_init'].shape[-3]
-            self.labels_raw['discrete'] = labels_discrete
-
-        # if tinit wasn't set from continuous or discrete data, set to 0
-        if tinit is None:
-            tinit = 0
-
-        # continuous version of discrete pose
-        if 'labels_todiscretize' in example_in:
-            labels_todiscretize = example_in['labels_todiscretize']
-            self._label_keys['todiscretize'] = 'labels_todiscretize'
-        elif 'todiscretize' in example_in:
-            labels_todiscretize = example_in['todiscretize']
-            self._label_keys['todiscretize'] = 'todiscretize'
-        else:
-            labels_todiscretize = None
-        if labels_todiscretize is not None:
-            # if this is a training example, labels_todiscretize_init will be the cropped frames
-            # from todiscretize
-            labels_todiscretize = np.atleast_2d(labels_todiscretize)
-            if 'labels_todiscretize_init' in example_in and example_in['labels_todiscretize_init'] is not None:
-                labels_todiscretize = np.concatenate((example_in['labels_todiscretize_init'], labels_todiscretize),
-                                                     axis=-2)
-            elif 'todiscretize_init' in example_in and example_in['todiscretize_init'] is not None:
-                labels_todiscretize = np.concatenate((example_in['todiscretize_init'], labels_todiscretize), axis=-2)
-            self.labels_raw['todiscretize'] = labels_todiscretize
-
-        # batch size
-        if self.is_continuous():
-            self._pre_sz = self.labels_raw['continuous'].shape[:-2]
-        else:
-            self._pre_sz = self.labels_raw['discrete'].shape[:-3]
-
-        # mask, not used yet, not debugged
-        if 'mask' in example_in:
-            self.labels_raw['mask'] = np.atleast_1d(example_in['mask'])
-            if tinit > 0:
-                self.labels_raw['mask'] = np.concatenate(
-                    (np.zeros(self.pre_sz + (tinit,), dtype=bool), self.labels_raw['mask']), axis=-1)
-
-        # scale for computing features from keypoints and vv
-        if 'scale' in example_in:
-            self._scale = example_in['scale']
-        if 'metadata' in example_in:
-            self._metadata = example_in['metadata']
-        else:
-            self._metadata = None
-
-        # categories, not used yet, not debugged
-        if 'categories' in example_in:
-            self._categories = example_in['categories']
-
-        # zscore and discretize if needed
-        if dozscore and self.is_zscored():
-            self.labels_raw['continuous'] = self.zscore_multi(self.labels_raw['continuous'])
-        if dodiscretize and self.is_discretized():
-            self._discretize_multi(self.labels_raw)
-
-        # initial pose        
-        if 'init_all' in example_in:
-          # output of get_train_example/get_train_labels, need to use init_all
-          self._init_pose = example_in['init_all']
-        elif 'init' in example_in:
-            self._init_pose = example_in['init']
-
-    def copy(self):
-        """
-        copy()
-        Returns a copy of the PoseLabels object.
-        """
-        return self.copy_subindex()
-=======
         
         super().__init__(example_in=example_in, Xkp=Xkp, scale=scale, metadata=metadata, 
                          dozscore=dozscore, dodiscretize=dodiscretize, dataset=dataset, **kwargs)
->>>>>>> 98bd25e9
 
         return
 
