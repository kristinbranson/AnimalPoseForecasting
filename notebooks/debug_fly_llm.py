--- conflicted
+++ resolved
@@ -1,28 +1,25 @@
 # ---
 # jupyter:
 #   jupytext:
-#     custom_cell_magics: kql
 #     text_representation:
 #       extension: .py
-#       format_name: percent
-#       format_version: '1.3'
-#       jupytext_version: 1.11.2
+#       format_name: light
+#       format_version: '1.5'
+#       jupytext_version: 1.16.2
 #   kernelspec:
 #     display_name: Python 3 (ipykernel)
 #     language: python
 #     name: python3
 # ---
 
-# %% [markdown]
 # ## Imports
 
-# %%
+# +
 # %load_ext autoreload
 # %autoreload 2
 
 import numpy as np
 import torch
-import matplotlib
 import matplotlib.pyplot as plt
 import tqdm
 import datetime
@@ -51,43 +48,36 @@
     debug_plot_dct_relative_error, 
     debug_plot_global_error, 
     debug_plot_predictions_vs_labels,
+    select_featidx_plot,
+)
+from flyllm.models import (
+    initialize_model, 
+    initialize_loss, 
+    generate_square_full_mask, 
+    sanity_check_temporal_dep,
+    predict_all,
+    criterion_wrapper,
+    stack_batch_list,
 )
 from flyllm.simulation import animate_predict_open_loop
-<<<<<<< HEAD
+from flyllm.prediction import predict_all
+from IPython.display import HTML
+
+# -
 print('CUDA available: ' + str(torch.cuda.is_available()))
 
-# %% [markdown]
-=======
-from flyllm.prediction import predict_all
-# -
-torch.cuda.is_available()
-
-# %load_ext autoreload
-# %autoreload 2
-
-# -
-
->>>>>>> d768b682
+
 # ## Load data
 
-# %%
+# +
 # configuration parameters for this model
 loadmodelfile = None
 restartmodelfile = None
-<<<<<<< HEAD
 configfile = '/groups/branson/home/bransonk/behavioranalysis/code/MABe2022/config_fly_llm_debug_20240416.json'
 # set to None if you want to use the full data
 quickdebugdatafile = '/groups/branson/home/bransonk/behavioranalysis/code/MABe2022/tmp_small_usertrainval.pkl'
 #configfile = "/groups/branson/home/eyjolfsdottire/code/MABe2022/config_fly_llm_multitimeglob_discrete_20230907.json"
 config = read_config(configfile)
-=======
-configfile = "/groups/branson/home/eyjolfsdottire/code/MABe2022/config_fly_llm_multitimeglob_discrete_20230907.json"
-config = read_config(configfile,
-                     default_configfile=DEFAULTCONFIGFILE,
-                     get_sensory_feature_idx=get_sensory_feature_idx,
-                     featglobal=featglobal,
-                     posenames=posenames)
->>>>>>> d768b682
 
 print(f"batch size = {config['batch_size']}")
 print(f"train data file: {config['intrainfile']}")
@@ -101,9 +91,8 @@
 # Skip augmentation for debugging purposes
 config['augment_flip'] = False 
 
-# %%
+# -
 # load raw data
-<<<<<<< HEAD
 if quickdebugdatafile is None:
     data, scale_perfly = load_and_filter_data(config['intrainfile'], config)
     valdata, val_scale_perfly = load_and_filter_data(config['invalfile'], config)
@@ -120,20 +109,7 @@
         valdata = tmp['valdata']
         val_scale_perfly = tmp['val_scale_perfly']
 
-# %%
-=======
-data, scale_perfly = load_and_filter_data(config['intrainfile'], config)
-valdata, val_scale_perfly = load_and_filter_data(config['invalfile'], config)
-
-# for debugging, use only a subset of the data
-n_frames_per_video = 2000
-max_n_videos = 5
-max_frames = config['contextl'] * 100
-for data in [data, valdata]:
-    debug_less_data(data, n_frames_per_video, max_n_videos)
-
-# +
->>>>>>> d768b682
+# +
 print(config['contextl'])
 print(config['tspred_global'])  # times to look ahead
 
@@ -149,14 +125,14 @@
 # # compute_npad??
 # # get_dct_matrix??
 # # chunk_data??
-
-# %% [markdown]
+# -
+
 # ## Compute features
 
-# %%
+# +
 # # compute_features??
 
-# %%
+# +
 # if using discrete cosine transform, create dct matrix
 # this didn't seem to work well, so probably won't use in the future
 if config['dct_tau'] is not None and config['dct_tau'] > 0:
@@ -205,6 +181,7 @@
 print('Chunking val data...')
 valX = chunk_data(valdata, config['contextl'], val_reparamfun, **chunk_data_params)
 print('Done.')
+# -
 
 # %%
 print(len(X))  # examples
@@ -214,10 +191,9 @@
 print(X[0]['scale'].shape)  # len(scalenames)
 X[0]['metadata']
 
-# %% [markdown]
 # ## Create dataloader
 
-# %%
+# +
 dataset_params = {
     'max_mask_length': config['max_mask_length'],
     'pmask': config['pmask'],
@@ -279,7 +255,7 @@
 sz = example['input'].shape
 print(f'batch input shape = {sz}')
 
-# %%
+# +
 # X has dim 211, but train data has dim 241, where does the extra 30 come from?
 print(len(train_dataset))  # same as x
 print(ntrain)
@@ -291,11 +267,9 @@
 
 print(train_dataset.dfeat)
 print(train_dataset.nextframeidx)
-
-# %% [markdown]
+# -
+
 # set up debug plots
-
-# %%
 plt.ion()
 debug_params = {}
 # if contextl is long, still just look at samples from the first 64 frames
@@ -306,15 +280,13 @@
 hdebug['train'] = initialize_debug_plots(train_dataset, train_dataloader, data,name='Train', **debug_params)
 hdebug['val'] = initialize_debug_plots(val_dataset, val_dataloader, valdata, name='Val', **debug_params)
 
-# %% [markdown]
 # ## Set up model and training
 
-# %%
 # Smaller model for debuggin purposes
 config['nlayers'] = 2
 config['niterplot'] = 2
 
-# %%
+# +
 # create the model
 model, criterion = initialize_model(config, train_dataset, device)
 
@@ -332,18 +304,18 @@
 
 hloss = initialize_loss_plots(loss_epoch)
 
-# %%
+# +
 print(type(model))  # torch.nn.Module
 # criterion??
 
 # lossfcn_discrete = torch.nn.CrossEntropyLoss()
 # lossfcn_continuous = torch.nn.L1Loss()
-
-# %% [markdown]
+# -
+
 # ## Create attention mask 
 # (e.g. mask out t+1, .. t+n)
 
-# %%
+# +
 # create attention mask
 contextl = example['input'].shape[1]
 if config['modeltype'] == 'mlm':
@@ -362,17 +334,16 @@
 modeltype_str = get_modeltype_str(config, train_dataset)
 if ('model_nickname' in config) and (config['model_nickname'] is not None):
     modeltype_str = config['model_nickname']
-
-# %%
+# -
+
 m = train_src_mask.cpu()
 plt.figure()
 plt.imshow(m)
 # -Inf at future timesteps, otherwise 0
 
-# %% [markdown]
 # # Train the model
 
-# %%
+# +
 # train
 epoch = 0
 progress_bar = tqdm.tqdm(range(num_training_steps))
@@ -465,14 +436,14 @@
         X = chunk_data(data,config['contextl'],reparamfun,**chunk_data_params)
       
         train_dataset = FlyMLMDataset(X,**train_dataset_params,**dataset_params)
-        print('New training data set created'))
+        print('New training data set created')
 
 print('Done training')
-
-# %% [markdown]
+# -
+
 # # Evaluate
 
-# %%
+# +
 model.eval()
 
 # compute predictions and labels for all validation data using default masking
@@ -480,12 +451,15 @@
     val_dataloader, val_dataset, model, config, train_src_mask
 )
 
+# +
 # # plot comparison between predictions and labels on validation data
 # predv = stack_batch_list(all_pred)
 # labelsv = stack_batch_list(all_labels)
 # maskv = stack_batch_list(all_mask)
 # pred_discretev = stack_batch_list(all_pred_discrete)
 # labels_discretev = stack_batch_list(all_labels_discrete)
+
+# +
 fig, ax = debug_plot_global_histograms(all_pred, all_labels, train_dataset, nbins=25, subsample=1, compare='pred')
 
 if train_dataset.dct_m is not None:
@@ -495,8 +469,8 @@
 
 # crop to nplot for plotting
 nplot = min(len(all_labels),8000//config['batch_size']//config['contextl']+1)
-
-# %%
+# -
+
 ntspred_plot = np.minimum(4, train_dataset.ntspred_global)
 featidxplot, ftplot = all_labels[0].select_featidx_plot(ntspred_plot)
 naxc = np.maximum(1, int(np.round(len(featidxplot) / nfeatures)))
@@ -516,41 +490,9 @@
         all_pred[:nplot], all_labels[:nplot], naxc=naxc, featidxplot=featidxplot
     )
 
-# %% [markdown]
 # # Simulate
 
-# %%
-# %load_ext autoreload
-# %autoreload 2
-
-from flyllm.io import read_config, get_modeltype_str
-from flyllm.utils import get_dct_matrix, compute_npad
-from flyllm.config import scalenames, nfeatures, featglobal
-from flyllm.features import compute_features, compute_scale_perfly
-from flyllm.data import load_and_filter_data, sanity_check_tspred, chunk_data, interval_all, debug_less_data
-from flyllm.dataset import FlyMLMDataset
-from flyllm.plotting import (
-    initialize_debug_plots, 
-    initialize_loss_plots, 
-    update_debug_plots,
-    debug_plot_global_histograms, 
-    debug_plot_dct_relative_error,  
-    debug_plot_global_error, 
-    debug_plot_predictions_vs_labels,
-    select_featidx_plot,
-)
-from flyllm.models import (
-    initialize_model, 
-    initialize_loss, 
-    generate_square_full_mask, 
-    sanity_check_temporal_dep,
-    predict_all,
-    criterion_wrapper,
-    stack_batch_list,
-)
-from flyllm.simulation import animate_predict_open_loop
-from IPython.display import HTML
-
+# +
 # generate an animation of open loop prediction
 tpred = np.minimum(200 + config['contextl'], valdata['isdata'].shape[0] // 2)
 
@@ -616,7 +558,8 @@
 )
 HTML(ani.to_jshtml())
 
-# %%
+# -
+
 vidtime = datetime.datetime.now().strftime('%Y%m%dT%H%M%S')
 # savevidfile = os.path.join(config['savedir'], f"samplevideo_{modeltype_str}_{savetime}_{vidtime}.gif")
 savevidfile = os.path.join("/groups/branson/home/eyjolfsdottire/data", f"samplevideo_{modeltype_str}_{savetime}_{vidtime}.gif")
