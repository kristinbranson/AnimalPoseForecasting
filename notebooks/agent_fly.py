# ---
# jupyter:
#   jupytext:
#     text_representation:
#       extension: .py
#       format_name: light
#       format_version: '1.5'
#       jupytext_version: 1.16.2
#   kernelspec:
#     display_name: Python 3 (ipykernel)
#     language: python
#     name: python3
# ---

# +
# %load_ext autoreload
# %autoreload 2
    
import numpy as np

# Only set non-interactive backend if not in Jupyter
import matplotlib
try:
    from IPython import get_ipython
    assert 'IPKernelApp' in get_ipython().config
    # Running in Jupyter/IPython, keep default backend
except:
    # Not in Jupyter, use non-interactive backend
    matplotlib.use('tkAgg')


import matplotlib.pyplot as plt
import torch
from torch.utils.data import DataLoader
import pickle

from apf.io import read_config
from apf.training import train
from apf.utils import function_args_from_config
from apf.simulation import simulate
from apf.models import initialize_model

from flyllm.config import DEFAULTCONFIGFILE, posenames
from flyllm.features import featglobal, get_sensory_feature_idx
from flyllm.simulation import animate_pose
import time

from experiments.flyllm import make_dataset, load_data
# -

timestamp = time.strftime("%Y%m%dT%H%M%S", time.localtime())

configfile = "/groups/branson/home/bransonk/behavioranalysis/code/AnimalPoseForecasting/flyllm/configs/config_fly_llm_predvel_20241125.json"
config = read_config(
    configfile,
    default_configfile=DEFAULTCONFIGFILE,
    posenames=posenames,
    featglobal=featglobal,
    get_sensory_feature_idx=get_sensory_feature_idx,
)

# Switch to the latest data (TODO: make a new config file for this)
config['intrainfilestr'] = config['intrainfilestr'].replace('.npz', '_v2.npz')
config['invalfilestr'] = config['invalfilestr'].replace('.npz', '_v2.npz')
config['intrainfile'] = config['intrainfile'].replace('.npz', '_v2.npz')
config['invalfile'] = config['invalfile'].replace('.npz', '_v2.npz')
train_dataset, flyids, track, pose, velocity, sensory = make_dataset(config, 'intrainfile', return_all=True, debug=False)

val_dataset = make_dataset(config, 'invalfile', train_dataset, debug=False)

# Wrap into dataloader
train_dataloader = DataLoader(train_dataset, batch_size=config['batch_size'], shuffle=True, pin_memory=True)
val_dataloader = DataLoader(val_dataset, batch_size=config['batch_size'], shuffle=False, pin_memory=True)

# Initialize the model
device = torch.device(config['device'])
model, criterion = initialize_model(config, train_dataset, device)

# Train the model
train_args = function_args_from_config(config, train)
train_args['num_train_epochs'] = 200
init_loss_epoch = {}
model_file = "/groups/branson/home/eyjolfsdottire/data/flyllm/model_refactored_251002_newdata_cont.pth"
model, best_model, loss_epoch = train(train_dataloader, val_dataloader, model, loss_epoch=init_loss_epoch,
                                      save_path=model_file, **train_args)

# +
# Plot the losses
idx = torch.argmin(loss_epoch['val']).item()
print((idx, loss_epoch['val'][idx].item()))

plt.figure(figsize=(15, 5))
plt.subplot(1, 3, 1)
plt.plot(loss_epoch['train'],label='train')
plt.plot(loss_epoch['val'],label='val')
plt.plot(idx, loss_epoch['val'][idx], 'go')
plt.legend()
plt.title('Total loss')

plt.subplot(1, 3, 2)
plt.plot(loss_epoch['train_continuous'],label='train')
plt.plot(loss_epoch['val_continuous'],label='val')
plt.plot(idx, loss_epoch['val_continuous'][idx], 'go')
plt.legend()
plt.title('Continuous loss')

plt.subplot(1, 3, 3)
plt.plot(loss_epoch['train_discrete'],label='train')
plt.plot(loss_epoch['val_discrete'],label='val')
plt.plot(idx, loss_epoch['val_discrete'][idx], 'go')
plt.legend()
plt.title('Discrete loss')
plt.show()
# -

<<<<<<< HEAD
model_file = "/groups/branson/home/eyjolfsdottire/data/flyllm/model_refactored_251002_newdata_cont_epoch90_best.pth"
# torch.save(model.state_dict(), model_file)
model.load_state_dict(torch.load(model_file))
=======
# model_file = f'agentfly_model_{timestamp}.pkl'
# pickle.dump(model, open(model_file, "wb"))
# OR
# model_file = 'agentfly_model_20251001T073751.pkl'
# model = pickle.load(open(model_file, "rb"))
>>>>>>> 4eb0b22e


def plot_arena():
    ARENA_RADIUS_MM = 26.689
    n_pts = 1000
    theta = np.arange(0, np.pi*2, np.pi*2 / n_pts)
    x = np.cos(theta) * ARENA_RADIUS_MM
    y = np.sin(theta) * ARENA_RADIUS_MM
    plt.plot(x, y, '-', color=[.8, .8, .8])


# +
from apf.simulation import simulate

t0 = time.time()
agent_ids = [1, 2, 5, 6, 9]
start_frame = 117220
gt_track, pred_track = simulate(
    dataset=train_dataset,
    model=model,
    track=track,
    pose=pose,
    identities=flyids,
    track_len=3000 + config['contextl'] + 1,
    burn_in=config['contextl'],
    max_contextl=config['contextl'],
    agent_ids=agent_ids,
    start_frame=start_frame,
)
time.time() - t0

# +
plt.figure(figsize=(10, 5))
for i in range(2):
    plt.subplot(1, 2, i+1)
    plot_arena()

first_frame = config['contextl']
last_frame = None
for agent_id in agent_ids:
    plt.subplot(1, 2, 1)
    x, y = gt_track[agent_id, first_frame:last_frame, :, 0].T
    plt.plot(x, y, '.', markersize=1)
    plt.axis('equal')
    plt.subplot(1, 2, 2)
    x, y = pred_track[agent_id, first_frame:last_frame, :, 0].T
    plt.plot(x, y, '.', markersize=1)
    plt.axis('equal')
plt.show()
# -

<<<<<<< HEAD
savevidfile = "/groups/branson/home/eyjolfsdottire/data/flyllm/animation_multifly_251003_190_best_long.gif"
ani = animate_pose(
    {'Pred': pred_track.T.copy(), 'True': gt_track.T.copy()}, 
    focusflies=agent_ids, 
    savevidfile=savevidfile,
    contextl=config['contextl']
)

=======
agent_id = 0
savevidfile = f"animation_{timestamp}.gif"
ani = animate_pose({'Pred': pred_track.T.copy(), 'True': gt_track.T.copy()}, focusflies=[agent_id], savevidfile=savevidfile)
>>>>>>> 4eb0b22e
<|MERGE_RESOLUTION|>--- conflicted
+++ resolved
@@ -32,7 +32,6 @@
 import matplotlib.pyplot as plt
 import torch
 from torch.utils.data import DataLoader
-import pickle
 
 from apf.io import read_config
 from apf.training import train
@@ -45,7 +44,7 @@
 from flyllm.simulation import animate_pose
 import time
 
-from experiments.flyllm import make_dataset, load_data
+from experiments.flyllm import make_dataset
 # -
 
 timestamp = time.strftime("%Y%m%dT%H%M%S", time.localtime())
@@ -64,6 +63,7 @@
 config['invalfilestr'] = config['invalfilestr'].replace('.npz', '_v2.npz')
 config['intrainfile'] = config['intrainfile'].replace('.npz', '_v2.npz')
 config['invalfile'] = config['invalfile'].replace('.npz', '_v2.npz')
+
 train_dataset, flyids, track, pose, velocity, sensory = make_dataset(config, 'intrainfile', return_all=True, debug=False)
 
 val_dataset = make_dataset(config, 'invalfile', train_dataset, debug=False)
@@ -76,13 +76,21 @@
 device = torch.device(config['device'])
 model, criterion = initialize_model(config, train_dataset, device)
 
+# +
 # Train the model
 train_args = function_args_from_config(config, train)
 train_args['num_train_epochs'] = 200
 init_loss_epoch = {}
-model_file = "/groups/branson/home/eyjolfsdottire/data/flyllm/model_refactored_251002_newdata_cont.pth"
+
+model_file = f'agentfly_model_{timestamp}.pth'
+
 model, best_model, loss_epoch = train(train_dataloader, val_dataloader, model, loss_epoch=init_loss_epoch,
                                       save_path=model_file, **train_args)
+
+# +
+# OR
+# model_file = 'agentfly_model_20251001T073751.pkl'
+# model.load_state_dict(torch.load(model_file))
 
 # +
 # Plot the losses
@@ -111,20 +119,9 @@
 plt.legend()
 plt.title('Discrete loss')
 plt.show()
+
+
 # -
-
-<<<<<<< HEAD
-model_file = "/groups/branson/home/eyjolfsdottire/data/flyllm/model_refactored_251002_newdata_cont_epoch90_best.pth"
-# torch.save(model.state_dict(), model_file)
-model.load_state_dict(torch.load(model_file))
-=======
-# model_file = f'agentfly_model_{timestamp}.pkl'
-# pickle.dump(model, open(model_file, "wb"))
-# OR
-# model_file = 'agentfly_model_20251001T073751.pkl'
-# model = pickle.load(open(model_file, "rb"))
->>>>>>> 4eb0b22e
-
 
 def plot_arena():
     ARENA_RADIUS_MM = 26.689
@@ -134,9 +131,6 @@
     y = np.sin(theta) * ARENA_RADIUS_MM
     plt.plot(x, y, '-', color=[.8, .8, .8])
 
-
-# +
-from apf.simulation import simulate
 
 t0 = time.time()
 agent_ids = [1, 2, 5, 6, 9]
@@ -175,17 +169,10 @@
 plt.show()
 # -
 
-<<<<<<< HEAD
-savevidfile = "/groups/branson/home/eyjolfsdottire/data/flyllm/animation_multifly_251003_190_best_long.gif"
+savevidfile = f"animation_{timestamp}.gif"
 ani = animate_pose(
     {'Pred': pred_track.T.copy(), 'True': gt_track.T.copy()}, 
     focusflies=agent_ids, 
     savevidfile=savevidfile,
     contextl=config['contextl']
-)
-
-=======
-agent_id = 0
-savevidfile = f"animation_{timestamp}.gif"
-ani = animate_pose({'Pred': pred_track.T.copy(), 'True': gt_track.T.copy()}, focusflies=[agent_id], savevidfile=savevidfile)
->>>>>>> 4eb0b22e
+)