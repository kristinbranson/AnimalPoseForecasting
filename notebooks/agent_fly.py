--- conflicted
+++ resolved
@@ -17,16 +17,16 @@
 # %load_ext autoreload
 # %autoreload 2
     
-import os
+import numpy as np
 
 import matplotlib.pyplot as plt
 import torch
 from torch.utils.data import DataLoader
+import pickle
 
 from apf.io import read_config
 from apf.training import train
-from apf.utils import function_args_from_config, set_mpl_backend
-set_mpl_backend('tkAgg')
+from apf.utils import function_args_from_config
 from apf.simulation import simulate
 from apf.models import initialize_model
 
@@ -37,16 +37,9 @@
 import time
 
 from experiments.flyllm import make_dataset
+# %%
 
-<<<<<<< HEAD
-# %%
-timestamp = time.strftime("%Y%m%dT%H%M%S", time.localtime())
-
-# %%
-configfile = "/groups/branson/home/bransonk/behavioranalysis/code/AnimalPoseForecasting/flyllm/configs/config_fly_llm_predvel_20241125.json"
-=======
 configfile = "/groups/branson/home/eyjolfsdottire/code/AnimalPoseForecasting/config_fly_llm_predvel_20251007.json"
->>>>>>> c5d61ac2
 config = read_config(
     configfile,
     default_configfile=DEFAULTCONFIGFILE,
@@ -55,38 +48,24 @@
     get_sensory_feature_idx=get_sensory_feature_idx,
 )
 
-<<<<<<< HEAD
-# %%
-train_dataset, flyids, track, pose, velocity, sensory, dataset_params = make_dataset(config, 'intrainfile', return_all=True, debug=True)
-
-# %%
-val_dataset = make_dataset(config, 'invalfile', train_dataset, debug=True)
-=======
 # Load datasets
-train_dataset, flyids, track, pose, velocity, sensory = make_dataset(config, 'intrainfile', return_all=True, debug=False)
+train_dataset, flyids, track, pose, velocity, sensory, dataset_params = make_dataset(config, 'intrainfile', return_all=True, debug=False)
 
 val_dataset = make_dataset(config, 'invalfile', train_dataset, debug=False)
->>>>>>> c5d61ac2
 
-# %%
 # Wrap into dataloader
 train_dataloader = DataLoader(train_dataset, batch_size=config['batch_size'], shuffle=True, pin_memory=True)
 val_dataloader = DataLoader(val_dataset, batch_size=config['batch_size'], shuffle=False, pin_memory=True)
 
-# %%
 # Initialize the model
 device = torch.device(config['device'])
 model, criterion = initialize_model(config, train_dataset, device)
 
-# %%
 # Train the model
 train_args = function_args_from_config(config, train)
 init_loss_epoch = {}
-train_args
+model, best_model, loss_epoch = train(train_dataloader, val_dataloader, model, loss_epoch=init_loss_epoch, **train_args)
 
-model, best_model, loss_epoch, model_path = train(train_dataloader, val_dataloader, model, loss_epoch=init_loss_epoch, **train_args)
-
-# +
 # OR
 # model_file = 'agentfly_model_20251001T073751.pth'
 # model.load_state_dict(torch.load(model_file))
@@ -118,22 +97,12 @@
 plt.legend()
 plt.title('Discrete loss')
 plt.show()
+# %%
 
-<<<<<<< HEAD
-# %% [markdown]
-# model_file = f'agentfly_model_{timestamp}.pkl'
-# pickle.dump(model, open(model_file, "wb"))
-# OR
-# model_file = 'agentfly_model_20251001T073751.pkl'
-# model = pickle.load(open(model_file, "rb"))
-
-# %%
-=======
 t0 = time.time()
 # Look at train_dataset.sessions to select valid fly_ids and frames
 agent_ids = [1, 2, 5, 6, 9]
 start_frame = 117220
->>>>>>> c5d61ac2
 gt_track, pred_track = simulate(
     dataset=train_dataset,
     model=model,
@@ -148,26 +117,6 @@
 )
 time.time() - t0
 
-<<<<<<< HEAD
-# %%
-def plot_arena():
-    ARENA_RADIUS_MM = 26.689
-    n_pts = 1000
-    theta = np.arange(0, np.pi*2, np.pi*2 / n_pts)
-    x = np.cos(theta) * ARENA_RADIUS_MM
-    y = np.sin(theta) * ARENA_RADIUS_MM
-    plt.plot(x, y, '-', color=[.8, .8, .8])
-
-plt.figure()
-plot_arena()
-
-last_frame = 1000#None
-x, y = gt_track[0, :last_frame, :, 0].T
-plt.plot(x, y, '.', markersize=1)
-x, y = pred_track[0, :last_frame, :, 0].T
-plt.plot(x, y, '.', markersize=1)
-plt.axis('equal')
-=======
 # +
 plt.figure(figsize=(10, 5))
 for i in range(2):
@@ -185,15 +134,9 @@
     x, y = pred_track[agent_id, first_frame:last_frame, :, 0].T
     plt.plot(x, y, '.', markersize=1)
     plt.axis('equal')
->>>>>>> c5d61ac2
 plt.show()
+# %%
 
-<<<<<<< HEAD
-# %%
-agent_id = 0
-savevidfile = f"animation_{timestamp}.gif"
-ani = animate_pose({'Pred': pred_track.T.copy(), 'True': gt_track.T.copy()}, focusflies=[agent_id], savevidfile=savevidfile)
-=======
 savedir = "flyllm_animations"
 if not os.path.exists(savedir):
     os.makedirs(savedir)
@@ -209,5 +152,4 @@
     focusflies=agent_ids, 
     savevidfile=savevidfile,
     contextl=config['contextl']
-)
->>>>>>> c5d61ac2
+)